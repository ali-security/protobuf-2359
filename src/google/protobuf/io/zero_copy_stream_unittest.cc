// Protocol Buffers - Google's data interchange format
// Copyright 2008 Google Inc.  All rights reserved.
//
// Use of this source code is governed by a BSD-style
// license that can be found in the LICENSE file or at
// https://developers.google.com/open-source/licenses/bsd

// Author: kenton@google.com (Kenton Varda)
//  Based on original Protocol Buffers design by
//  Sanjay Ghemawat, Jeff Dean, and others.
//
// Testing strategy:  For each type of I/O (array, string, file, etc.) we
// create an output stream and write some data to it, then create a
// corresponding input stream to read the same data back and expect it to
// match.  When the data is written, it is written in several small chunks
// of varying sizes, with a BackUp() after each chunk.  It is read back
// similarly, but with chunks separated at different points.  The whole
// process is run with a variety of block sizes for both the input and
// the output.
//
// TODO:  Rewrite this test to bring it up to the standards of all
//   the other proto2 tests.  May want to wait for gTest to implement
//   "parametized tests" so that one set of tests can be used on all the
//   implementations.

#ifndef _WIN32
#include <sys/socket.h>
#include <unistd.h>
#endif
#include <errno.h>
#include <fcntl.h>
#include <stdlib.h>
#include <sys/stat.h>
#include <sys/types.h>

#include <algorithm>
#include <chrono>
#include <iterator>
#include <memory>
#include <sstream>
#include <thread>
#include <utility>
#include <vector>

#include "google/protobuf/stubs/common.h"
#include "google/protobuf/testing/file.h"
#include "google/protobuf/testing/file.h"
#include <gtest/gtest.h>
#include "absl/log/absl_check.h"
#include "absl/log/absl_log.h"
#include "absl/status/status.h"
#include "absl/strings/cord.h"
#include "absl/strings/cord_buffer.h"
#include "absl/strings/str_cat.h"
#include "absl/strings/string_view.h"
#include "google/protobuf/io/coded_stream.h"
#include "google/protobuf/io/io_win32.h"
#include "google/protobuf/io/zero_copy_stream_impl.h"
#include "google/protobuf/test_util2.h"

#if HAVE_ZLIB
#include "google/protobuf/io/gzip_stream.h"
#endif


// Must be included last.
#include "google/protobuf/port_def.inc"

namespace google {
namespace protobuf {
namespace io {
namespace {

#ifdef _WIN32
#define pipe(fds) _pipe(fds, 4096, O_BINARY)
// DO NOT include <io.h>, instead create functions in io_win32.{h,cc} and import
// them like we do below.
using google::protobuf::io::win32::access;
using google::protobuf::io::win32::close;
using google::protobuf::io::win32::mkdir;
using google::protobuf::io::win32::open;
#endif

#ifndef O_BINARY
#ifdef _O_BINARY
#define O_BINARY _O_BINARY
#else
#define O_BINARY 0  // If this isn't defined, the platform doesn't need it.
#endif
#endif

class IoTest : public testing::Test {
 protected:
  // Test helpers.

  // Helper to write an array of data to an output stream.
  bool WriteToOutput(ZeroCopyOutputStream* output, const void* data, int size);
  // Helper to read a fixed-length array of data from an input stream.
  int ReadFromInput(ZeroCopyInputStream* input, void* data, int size);
  // Write a string to the output stream.
  void WriteString(ZeroCopyOutputStream* output, const std::string& str);
  // Read a number of bytes equal to the size of the given string and checks
  // that it matches the string.
  void ReadString(ZeroCopyInputStream* input, const std::string& str);
  // Writes some text to the output stream in a particular order.  Returns
  // the number of bytes written, in case the caller needs that to set up an
  // input stream.
  int WriteStuff(ZeroCopyOutputStream* output);
  // Reads text from an input stream and expects it to match what
  // WriteStuff() writes.
  void ReadStuff(ZeroCopyInputStream* input, bool read_eof = true);

  // Similar to WriteStuff, but performs more sophisticated testing.
  int WriteStuffLarge(ZeroCopyOutputStream* output);
  // Reads and tests a stream that should have been written to
  // via WriteStuffLarge().
  void ReadStuffLarge(ZeroCopyInputStream* input);

#if HAVE_ZLIB
  std::string Compress(const std::string& data,
                       const GzipOutputStream::Options& options);
  std::string Uncompress(const std::string& data);
#endif

  static const int kBlockSizes[];
  static const int kBlockSizeCount;
};

const int IoTest::kBlockSizes[] = {-1, 1, 2, 5, 7, 10, 23, 64};
const int IoTest::kBlockSizeCount = ABSL_ARRAYSIZE(IoTest::kBlockSizes);

bool IoTest::WriteToOutput(ZeroCopyOutputStream* output, const void* data,
                           int size) {
  const uint8_t* in = reinterpret_cast<const uint8_t*>(data);
  int in_size = size;

  void* out;
  int out_size;

  while (true) {
    if (!output->Next(&out, &out_size)) {
      return false;
    }
    EXPECT_GT(out_size, 0);

    if (in_size <= out_size) {
      memcpy(out, in, in_size);
      output->BackUp(out_size - in_size);
      return true;
    }

    memcpy(out, in, out_size);
    in += out_size;
    in_size -= out_size;
  }
}

#define MAX_REPEATED_ZEROS 100

int IoTest::ReadFromInput(ZeroCopyInputStream* input, void* data, int size) {
  uint8_t* out = reinterpret_cast<uint8_t*>(data);
  int out_size = size;

  const void* in;
  int in_size = 0;

  int repeated_zeros = 0;

  while (true) {
    if (!input->Next(&in, &in_size)) {
      return size - out_size;
    }
    EXPECT_GT(in_size, -1);
    if (in_size == 0) {
      repeated_zeros++;
    } else {
      repeated_zeros = 0;
    }
    EXPECT_LT(repeated_zeros, MAX_REPEATED_ZEROS);

    if (out_size <= in_size) {
      memcpy(out, in, out_size);
      if (in_size > out_size) {
        input->BackUp(in_size - out_size);
      }
      return size;  // Copied all of it.
    }

    memcpy(out, in, in_size);
    out += in_size;
    out_size -= in_size;
  }
}

void IoTest::WriteString(ZeroCopyOutputStream* output, const std::string& str) {
  EXPECT_TRUE(WriteToOutput(output, str.c_str(), str.size()));
}

void IoTest::ReadString(ZeroCopyInputStream* input, const std::string& str) {
  std::unique_ptr<char[]> buffer(new char[str.size() + 1]);
  buffer[str.size()] = '\0';
  EXPECT_EQ(ReadFromInput(input, buffer.get(), str.size()), str.size());
  EXPECT_STREQ(str.c_str(), buffer.get());
}

int IoTest::WriteStuff(ZeroCopyOutputStream* output) {
  WriteString(output, "Hello world!\n");
  WriteString(output, "Some te");
  WriteString(output, "xt.  Blah blah.");
  WriteString(output, "abcdefg");
  WriteString(output, "01234567890123456789");
  WriteString(output, "foobar");

  EXPECT_EQ(output->ByteCount(), 68);

  int result = output->ByteCount();
  return result;
}

// Reads text from an input stream and expects it to match what WriteStuff()
// writes.
void IoTest::ReadStuff(ZeroCopyInputStream* input, bool read_eof) {
  ReadString(input, "Hello world!\n");
  ReadString(input, "Some text.  ");
  ReadString(input, "Blah ");
  ReadString(input, "blah.");
  ReadString(input, "abcdefg");
  EXPECT_TRUE(input->Skip(20));
  ReadString(input, "foo");
  ReadString(input, "bar");

  EXPECT_EQ(input->ByteCount(), 68);

  if (read_eof) {
    uint8_t byte;
    EXPECT_EQ(ReadFromInput(input, &byte, 1), 0);
  }
}

int IoTest::WriteStuffLarge(ZeroCopyOutputStream* output) {
  WriteString(output, "Hello world!\n");
  WriteString(output, "Some te");
  WriteString(output, "xt.  Blah blah.");
  WriteString(output, std::string(100000, 'x'));  // A very long string
  WriteString(output, std::string(100000, 'y'));  // A very long string
  WriteString(output, "01234567890123456789");

  EXPECT_EQ(output->ByteCount(), 200055);

  int result = output->ByteCount();
  return result;
}

// Reads text from an input stream and expects it to match what WriteStuff()
// writes.
void IoTest::ReadStuffLarge(ZeroCopyInputStream* input) {
  ReadString(input, "Hello world!\nSome text.  ");
  EXPECT_TRUE(input->Skip(5));
  ReadString(input, "blah.");
  EXPECT_TRUE(input->Skip(100000 - 10));
  ReadString(input, std::string(10, 'x') + std::string(100000 - 20000, 'y'));
  EXPECT_TRUE(input->Skip(20000 - 10));
  ReadString(input, "yyyyyyyyyy01234567890123456789");

  EXPECT_EQ(input->ByteCount(), 200055);

  uint8_t byte;
  EXPECT_EQ(ReadFromInput(input, &byte, 1), 0);
}

// ===================================================================

TEST_F(IoTest, ArrayIo) {
  const int kBufferSize = 256;
  uint8_t buffer[kBufferSize];

  for (int i = 0; i < kBlockSizeCount; i++) {
    for (int j = 0; j < kBlockSizeCount; j++) {
      int size;
      {
        ArrayOutputStream output(buffer, kBufferSize, kBlockSizes[i]);
        size = WriteStuff(&output);
      }
      {
        ArrayInputStream input(buffer, size, kBlockSizes[j]);
        ReadStuff(&input);
      }
    }
  }
}

TEST_F(IoTest, TwoSessionWrite) {
  // Test that two concatenated write sessions read correctly

  static const char* strA = "0123456789";
  static const char* strB = "WhirledPeas";
  const int kBufferSize = 2 * 1024;
  uint8_t* buffer = new uint8_t[kBufferSize];
  char* temp_buffer = new char[40];

  for (int i = 0; i < kBlockSizeCount; i++) {
    for (int j = 0; j < kBlockSizeCount; j++) {
      ArrayOutputStream* output =
          new ArrayOutputStream(buffer, kBufferSize, kBlockSizes[i]);
      CodedOutputStream* coded_output = new CodedOutputStream(output);
      coded_output->WriteVarint32(strlen(strA));
      coded_output->WriteRaw(strA, strlen(strA));
      delete coded_output;  // flush
      int64_t pos = output->ByteCount();
      delete output;
      output = new ArrayOutputStream(buffer + pos, kBufferSize - pos,
                                     kBlockSizes[i]);
      coded_output = new CodedOutputStream(output);
      coded_output->WriteVarint32(strlen(strB));
      coded_output->WriteRaw(strB, strlen(strB));
      delete coded_output;  // flush
      int64_t size = pos + output->ByteCount();
      delete output;

      ArrayInputStream* input =
          new ArrayInputStream(buffer, size, kBlockSizes[j]);
      CodedInputStream* coded_input = new CodedInputStream(input);
      uint32_t insize;
      EXPECT_TRUE(coded_input->ReadVarint32(&insize));
      EXPECT_EQ(strlen(strA), insize);
      EXPECT_TRUE(coded_input->ReadRaw(temp_buffer, insize));
      EXPECT_EQ(0, memcmp(temp_buffer, strA, insize));

      EXPECT_TRUE(coded_input->ReadVarint32(&insize));
      EXPECT_EQ(strlen(strB), insize);
      EXPECT_TRUE(coded_input->ReadRaw(temp_buffer, insize));
      EXPECT_EQ(0, memcmp(temp_buffer, strB, insize));

      delete coded_input;
      delete input;
    }
  }

  delete[] temp_buffer;
  delete[] buffer;
}

#if HAVE_ZLIB
TEST_F(IoTest, GzipIo) {
  const int kBufferSize = 2 * 1024;
  uint8* buffer = new uint8[kBufferSize];
  for (int i = 0; i < kBlockSizeCount; i++) {
    for (int j = 0; j < kBlockSizeCount; j++) {
      for (int z = 0; z < kBlockSizeCount; z++) {
        int gzip_buffer_size = kBlockSizes[z];
        int size;
        {
          ArrayOutputStream output(buffer, kBufferSize, kBlockSizes[i]);
          GzipOutputStream::Options options;
          options.format = GzipOutputStream::GZIP;
          if (gzip_buffer_size != -1) {
            options.buffer_size = gzip_buffer_size;
          }
          GzipOutputStream gzout(&output, options);
          WriteStuff(&gzout);
          gzout.Close();
          size = output.ByteCount();
        }
        {
          ArrayInputStream input(buffer, size, kBlockSizes[j]);
          GzipInputStream gzin(&input, GzipInputStream::GZIP, gzip_buffer_size);
          ReadStuff(&gzin);
        }
      }
    }
  }
  delete[] buffer;
}

TEST_F(IoTest, GzipIoWithFlush) {
  const int kBufferSize = 2 * 1024;
  uint8* buffer = new uint8[kBufferSize];
  // We start with i = 4 as we want a block size > 6. With block size <= 6
  // Flush() fills up the entire 2K buffer with flush markers and the test
  // fails. See documentation for Flush() for more detail.
  for (int i = 4; i < kBlockSizeCount; i++) {
    for (int j = 0; j < kBlockSizeCount; j++) {
      for (int z = 0; z < kBlockSizeCount; z++) {
        int gzip_buffer_size = kBlockSizes[z];
        int size;
        {
          ArrayOutputStream output(buffer, kBufferSize, kBlockSizes[i]);
          GzipOutputStream::Options options;
          options.format = GzipOutputStream::GZIP;
          if (gzip_buffer_size != -1) {
            options.buffer_size = gzip_buffer_size;
          }
          GzipOutputStream gzout(&output, options);
          WriteStuff(&gzout);
          EXPECT_TRUE(gzout.Flush());
          gzout.Close();
          size = output.ByteCount();
        }
        {
          ArrayInputStream input(buffer, size, kBlockSizes[j]);
          GzipInputStream gzin(&input, GzipInputStream::GZIP, gzip_buffer_size);
          ReadStuff(&gzin);
        }
      }
    }
  }
  delete[] buffer;
}

TEST_F(IoTest, GzipIoContiguousFlushes) {
  const int kBufferSize = 2 * 1024;
  uint8* buffer = new uint8[kBufferSize];

  int block_size = kBlockSizes[4];
  int gzip_buffer_size = block_size;
  int size;

  ArrayOutputStream output(buffer, kBufferSize, block_size);
  GzipOutputStream::Options options;
  options.format = GzipOutputStream::GZIP;
  if (gzip_buffer_size != -1) {
    options.buffer_size = gzip_buffer_size;
  }
  GzipOutputStream gzout(&output, options);
  WriteStuff(&gzout);
  EXPECT_TRUE(gzout.Flush());
  EXPECT_TRUE(gzout.Flush());
  gzout.Close();
  size = output.ByteCount();

  ArrayInputStream input(buffer, size, block_size);
  GzipInputStream gzin(&input, GzipInputStream::GZIP, gzip_buffer_size);
  ReadStuff(&gzin);

  delete[] buffer;
}

TEST_F(IoTest, GzipIoReadAfterFlush) {
  const int kBufferSize = 2 * 1024;
  uint8* buffer = new uint8[kBufferSize];

  int block_size = kBlockSizes[4];
  int gzip_buffer_size = block_size;
  int size;
  ArrayOutputStream output(buffer, kBufferSize, block_size);
  GzipOutputStream::Options options;
  options.format = GzipOutputStream::GZIP;
  if (gzip_buffer_size != -1) {
    options.buffer_size = gzip_buffer_size;
  }

  GzipOutputStream gzout(&output, options);
  WriteStuff(&gzout);
  EXPECT_TRUE(gzout.Flush());
  size = output.ByteCount();

  ArrayInputStream input(buffer, size, block_size);
  GzipInputStream gzin(&input, GzipInputStream::GZIP, gzip_buffer_size);
  ReadStuff(&gzin);

  gzout.Close();

  delete[] buffer;
}

TEST_F(IoTest, ZlibIo) {
  const int kBufferSize = 2 * 1024;
  uint8* buffer = new uint8[kBufferSize];
  for (int i = 0; i < kBlockSizeCount; i++) {
    for (int j = 0; j < kBlockSizeCount; j++) {
      for (int z = 0; z < kBlockSizeCount; z++) {
        int gzip_buffer_size = kBlockSizes[z];
        int size;
        {
          ArrayOutputStream output(buffer, kBufferSize, kBlockSizes[i]);
          GzipOutputStream::Options options;
          options.format = GzipOutputStream::ZLIB;
          if (gzip_buffer_size != -1) {
            options.buffer_size = gzip_buffer_size;
          }
          GzipOutputStream gzout(&output, options);
          WriteStuff(&gzout);
          gzout.Close();
          size = output.ByteCount();
        }
        {
          ArrayInputStream input(buffer, size, kBlockSizes[j]);
          GzipInputStream gzin(&input, GzipInputStream::ZLIB, gzip_buffer_size);
          ReadStuff(&gzin);
        }
      }
    }
  }
  delete[] buffer;
}

TEST_F(IoTest, ZlibIoInputAutodetect) {
  const int kBufferSize = 2 * 1024;
  uint8* buffer = new uint8[kBufferSize];
  int size;
  {
    ArrayOutputStream output(buffer, kBufferSize);
    GzipOutputStream::Options options;
    options.format = GzipOutputStream::ZLIB;
    GzipOutputStream gzout(&output, options);
    WriteStuff(&gzout);
    gzout.Close();
    size = output.ByteCount();
  }
  {
    ArrayInputStream input(buffer, size);
    GzipInputStream gzin(&input, GzipInputStream::AUTO);
    ReadStuff(&gzin);
  }
  {
    ArrayOutputStream output(buffer, kBufferSize);
    GzipOutputStream::Options options;
    options.format = GzipOutputStream::GZIP;
    GzipOutputStream gzout(&output, options);
    WriteStuff(&gzout);
    gzout.Close();
    size = output.ByteCount();
  }
  {
    ArrayInputStream input(buffer, size);
    GzipInputStream gzin(&input, GzipInputStream::AUTO);
    ReadStuff(&gzin);
  }
  delete[] buffer;
}

std::string IoTest::Compress(const std::string& data,
                             const GzipOutputStream::Options& options) {
  std::string result;
  {
    StringOutputStream output(&result);
    GzipOutputStream gzout(&output, options);
    WriteToOutput(&gzout, data.data(), data.size());
  }
  return result;
}

std::string IoTest::Uncompress(const std::string& data) {
  std::string result;
  {
    ArrayInputStream input(data.data(), data.size());
    GzipInputStream gzin(&input);
    const void* buffer;
    int size;
    while (gzin.Next(&buffer, &size)) {
      result.append(reinterpret_cast<const char*>(buffer), size);
    }
  }
  return result;
}

TEST_F(IoTest, CompressionOptions) {
  // Some ad-hoc testing of compression options.

  std::string golden_filename =
      TestUtil::GetTestDataPath("google/protobuf/testdata/golden_message");
  std::string golden;
  ABSL_CHECK_OK(File::GetContents(golden_filename, &golden, true));

  GzipOutputStream::Options options;
  std::string gzip_compressed = Compress(golden, options);

  options.compression_level = 0;
  std::string not_compressed = Compress(golden, options);

  // Try zlib compression for fun.
  options = GzipOutputStream::Options();
  options.format = GzipOutputStream::ZLIB;
  std::string zlib_compressed = Compress(golden, options);

  // Uncompressed should be bigger than the original since it should have some
  // sort of header.
  EXPECT_GT(not_compressed.size(), golden.size());

  // Higher compression levels should result in smaller sizes.
  EXPECT_LT(zlib_compressed.size(), not_compressed.size());

  // ZLIB format should differ from GZIP format.
  EXPECT_TRUE(zlib_compressed != gzip_compressed);

  // Everything should decompress correctly.
  EXPECT_TRUE(Uncompress(not_compressed) == golden);
  EXPECT_TRUE(Uncompress(gzip_compressed) == golden);
  EXPECT_TRUE(Uncompress(zlib_compressed) == golden);
}

TEST_F(IoTest, TwoSessionWriteGzip) {
  // Test that two concatenated gzip streams can be read correctly

  static const char* strA = "0123456789";
  static const char* strB = "QuickBrownFox";
  const int kBufferSize = 2 * 1024;
  uint8* buffer = new uint8[kBufferSize];
  char* temp_buffer = new char[40];

  for (int i = 0; i < kBlockSizeCount; i++) {
    for (int j = 0; j < kBlockSizeCount; j++) {
      ArrayOutputStream* output =
          new ArrayOutputStream(buffer, kBufferSize, kBlockSizes[i]);
      GzipOutputStream* gzout = new GzipOutputStream(output);
      CodedOutputStream* coded_output = new CodedOutputStream(gzout);
      int32 outlen = strlen(strA) + 1;
      coded_output->WriteVarint32(outlen);
      coded_output->WriteRaw(strA, outlen);
      delete coded_output;  // flush
      delete gzout;         // flush
      int64 pos = output->ByteCount();
      delete output;
      output = new ArrayOutputStream(buffer + pos, kBufferSize - pos,
                                     kBlockSizes[i]);
      gzout = new GzipOutputStream(output);
      coded_output = new CodedOutputStream(gzout);
      outlen = strlen(strB) + 1;
      coded_output->WriteVarint32(outlen);
      coded_output->WriteRaw(strB, outlen);
      delete coded_output;  // flush
      delete gzout;         // flush
      int64 size = pos + output->ByteCount();
      delete output;

      ArrayInputStream* input =
          new ArrayInputStream(buffer, size, kBlockSizes[j]);
      GzipInputStream* gzin = new GzipInputStream(input);
      CodedInputStream* coded_input = new CodedInputStream(gzin);
      uint32 insize;
      EXPECT_TRUE(coded_input->ReadVarint32(&insize));
      EXPECT_EQ(strlen(strA) + 1, insize);
      EXPECT_TRUE(coded_input->ReadRaw(temp_buffer, insize));
      EXPECT_EQ(0, memcmp(temp_buffer, strA, insize))
          << "strA=" << strA << " in=" << temp_buffer;

      EXPECT_TRUE(coded_input->ReadVarint32(&insize));
      EXPECT_EQ(strlen(strB) + 1, insize);
      EXPECT_TRUE(coded_input->ReadRaw(temp_buffer, insize));
      EXPECT_EQ(0, memcmp(temp_buffer, strB, insize))
          << " out_block_size=" << kBlockSizes[i]
          << " in_block_size=" << kBlockSizes[j] << " pos=" << pos
          << " size=" << size << " strB=" << strB << " in=" << temp_buffer;

      delete coded_input;
      delete gzin;
      delete input;
    }
  }

  delete[] temp_buffer;
  delete[] buffer;
}

TEST_F(IoTest, GzipInputByteCountAfterClosed) {
  std::string golden = "abcdefghijklmnopqrstuvwxyz";
  std::string compressed = Compress(golden, GzipOutputStream::Options());

  for (int i = 0; i < kBlockSizeCount; i++) {
    ArrayInputStream arr_input(compressed.data(), compressed.size(),
                               kBlockSizes[i]);
    GzipInputStream gz_input(&arr_input);
    const void* buffer;
    int size;
    while (gz_input.Next(&buffer, &size)) {
      EXPECT_LE(gz_input.ByteCount(), golden.size());
    }
    EXPECT_EQ(golden.size(), gz_input.ByteCount());
  }
}

TEST_F(IoTest, GzipInputByteCountAfterClosedConcatenatedStreams) {
  std::string golden1 = "abcdefghijklmnopqrstuvwxyz";
  std::string golden2 = "the quick brown fox jumps over the lazy dog";
  const size_t total_size = golden1.size() + golden2.size();
  std::string compressed = Compress(golden1, GzipOutputStream::Options()) +
                           Compress(golden2, GzipOutputStream::Options());

  for (int i = 0; i < kBlockSizeCount; i++) {
    ArrayInputStream arr_input(compressed.data(), compressed.size(),
                               kBlockSizes[i]);
    GzipInputStream gz_input(&arr_input);
    const void* buffer;
    int size;
    while (gz_input.Next(&buffer, &size)) {
      EXPECT_LE(gz_input.ByteCount(), total_size);
    }
    EXPECT_EQ(total_size, gz_input.ByteCount());
  }
}
#endif

// There is no string input, only string output.  Also, it doesn't support
// explicit block sizes.  So, we'll only run one test and we'll use
// ArrayInput to read back the results.
TEST_F(IoTest, StringIo) {
  std::string str;
  {
    StringOutputStream output(&str);
    WriteStuff(&output);
  }
  {
    ArrayInputStream input(str.data(), str.size());
    ReadStuff(&input);
  }
}

<<<<<<< HEAD
// Verifies that outputs up to kint32max can be created.
TEST_F(IoTest, LargeOutput) {
  // Filter out this test on 32-bit architectures and tsan builds.
  if(sizeof(void*) < 8) return;
#if !defined(THREAD_SANITIZER) && !defined(MEMORY_SANITIZER)
  std::string str;
  StringOutputStream output(&str);
  void* unused_data;
  int size;
  // Repeatedly calling Next should eventually grow the buffer to kint32max.
  do {
    EXPECT_TRUE(output.Next(&unused_data, &size));
  } while (str.size() < std::numeric_limits<int>::max());
  // Further increases should be possible.
  output.Next(&unused_data, &size);
  EXPECT_GT(size, 0);
#endif  // !THREAD_SANITIZER && !MEMORY_SANITIZER
}
=======
>>>>>>> 2eb4d69e

TEST(DefaultReadCordTest, ReadSmallCord) {
  std::string source = "abcdefghijk";
  ArrayInputStream input(source.data(), source.size());

  absl::Cord dest;
  EXPECT_TRUE(input.Skip(1));
  EXPECT_TRUE(input.ReadCord(&dest, source.size() - 2));

  EXPECT_EQ(dest, "bcdefghij");
}

TEST(DefaultReadCordTest, ReadSmallCordAfterBackUp) {
  std::string source = "abcdefghijk";
  ArrayInputStream input(source.data(), source.size());

  absl::Cord dest;
  const void* buffer;
  int size;
  EXPECT_TRUE(input.Next(&buffer, &size));
  input.BackUp(size - 1);

  EXPECT_TRUE(input.ReadCord(&dest, source.size() - 2));

  EXPECT_EQ(dest, "bcdefghij");
}

TEST(DefaultReadCordTest, ReadLargeCord) {
  std::string source = "abcdefghijk";
  for (int i = 0; i < 1024; i++) {
    source.append("abcdefghijk");
  }

  absl::Cord dest;
  ArrayInputStream input(source.data(), source.size());
  EXPECT_TRUE(input.Skip(1));
  EXPECT_TRUE(input.ReadCord(&dest, source.size() - 2));

  absl::Cord expected(source);
  expected.RemovePrefix(1);
  expected.RemoveSuffix(1);

  EXPECT_EQ(expected, dest);
}

TEST(DefaultReadCordTest, ReadLargeCordAfterBackup) {
  std::string source = "abcdefghijk";
  for (int i = 0; i < 1024; i++) {
    source.append("abcdefghijk");
  }

  absl::Cord dest;
  ArrayInputStream input(source.data(), source.size());

  const void* buffer;
  int size;
  EXPECT_TRUE(input.Next(&buffer, &size));
  input.BackUp(size - 1);

  EXPECT_TRUE(input.ReadCord(&dest, source.size() - 2));

  absl::Cord expected(source);
  expected.RemovePrefix(1);
  expected.RemoveSuffix(1);

  EXPECT_EQ(expected, dest);

  EXPECT_TRUE(input.Next(&buffer, &size));
  EXPECT_EQ("k", std::string(reinterpret_cast<const char*>(buffer), size));
}

TEST(DefaultReadCordTest, ReadCordEof) {
  std::string source = "abcdefghijk";

  absl::Cord dest;
  ArrayInputStream input(source.data(), source.size());
  input.Skip(1);
  EXPECT_FALSE(input.ReadCord(&dest, source.size()));

  absl::Cord expected(source);
  expected.RemovePrefix(1);
  EXPECT_EQ(expected, dest);
}

TEST(DefaultWriteCordTest, WriteEmptyCordToArray) {
  absl::Cord source;
  std::string buffer = "abc";
  ArrayOutputStream output(&buffer[0], static_cast<int>(buffer.length()));
  EXPECT_TRUE(output.WriteCord(source));
  EXPECT_EQ(output.ByteCount(), source.size());
  EXPECT_EQ(buffer, "abc");
}

TEST(DefaultWriteCordTest, WriteSmallCord) {
  absl::Cord source("foo bar");

  std::string buffer(source.size(), 'z');
  ArrayOutputStream output(&buffer[0], static_cast<int>(buffer.length()));
  EXPECT_TRUE(output.WriteCord(source));
  EXPECT_EQ(output.ByteCount(), source.size());
  EXPECT_EQ(buffer, source);
}

TEST(DefaultWriteCordTest, WriteLargeCord) {
  absl::Cord source;
  for (int i = 0; i < 1024; i++) {
    source.Append("foo bar");
  }
  // Verify that we created a fragmented cord.
  ASSERT_GT(std::distance(source.chunk_begin(), source.chunk_end()), 1);

  std::string buffer(source.size(), 'z');
  ArrayOutputStream output(&buffer[0], static_cast<int>(buffer.length()));
  EXPECT_TRUE(output.WriteCord(source));
  EXPECT_EQ(output.ByteCount(), source.size());
  EXPECT_EQ(buffer, source);
}

TEST(DefaultWriteCordTest, WriteTooLargeCord) {
  absl::Cord source;
  for (int i = 0; i < 1024; i++) {
    source.Append("foo bar");
  }

  std::string buffer(source.size() - 1, 'z');
  ArrayOutputStream output(&buffer[0], static_cast<int>(buffer.length()));
  EXPECT_FALSE(output.WriteCord(source));
  EXPECT_EQ(output.ByteCount(), buffer.size());
  EXPECT_EQ(buffer, source.Subcord(0, output.ByteCount()));
}

TEST(CordInputStreamTest, SkipToEnd) {
  absl::Cord source(std::string(10000, 'z'));
  CordInputStream stream(&source);
  EXPECT_TRUE(stream.Skip(10000));
  EXPECT_EQ(stream.ByteCount(), 10000);
}

TEST_F(IoTest, CordIo) {
  CordOutputStream output;
  int size = WriteStuff(&output);
  absl::Cord cord = output.Consume();
  EXPECT_EQ(size, cord.size());

  {
    CordInputStream input(&cord);
    ReadStuff(&input);
  }
}

template <typename Container>
absl::Cord MakeFragmentedCord(const Container& c) {
  absl::Cord result;
  for (const auto& s : c) {
    absl::string_view sv(s);
    auto buffer = absl::CordBuffer::CreateWithDefaultLimit(sv.size());
    absl::Span<char> out = buffer.available_up_to(sv.size());
    memcpy(out.data(), sv.data(), out.size());
    buffer.SetLength(out.size());
    result.Append(std::move(buffer));
  }
  return result;
}

// Test that we can read correctly from a fragmented Cord.
TEST_F(IoTest, FragmentedCordInput) {
  std::string str;
  {
    StringOutputStream output(&str);
    WriteStuff(&output);
  }

  for (int i = 0; i < kBlockSizeCount; i++) {
    int block_size = kBlockSizes[i];
    if (block_size < 0) {
      // Skip the -1 case.
      continue;
    }
    absl::string_view str_piece = str;

    // Create a fragmented cord by splitting the input into many cord
    // functions.
    std::vector<absl::string_view> fragments;
    while (!str_piece.empty()) {
      size_t n = std::min<size_t>(str_piece.size(), block_size);
      fragments.push_back(str_piece.substr(0, n));
      str_piece.remove_prefix(n);
    }
    absl::Cord fragmented_cord = MakeFragmentedCord(fragments);

    CordInputStream input(&fragmented_cord);
    ReadStuff(&input);
  }
}

TEST_F(IoTest, ReadSmallCord) {
  absl::Cord source;
  source.Append("foo bar");

  absl::Cord dest;
  CordInputStream input(&source);
  EXPECT_TRUE(input.Skip(1));
  EXPECT_TRUE(input.ReadCord(&dest, source.size() - 2));

  EXPECT_EQ(absl::Cord("oo ba"), dest);
}

TEST_F(IoTest, ReadSmallCordAfterBackUp) {
  absl::Cord source;
  source.Append("foo bar");

  absl::Cord dest;
  CordInputStream input(&source);

  const void* buffer;
  int size;
  EXPECT_TRUE(input.Next(&buffer, &size));
  input.BackUp(size - 1);

  EXPECT_TRUE(input.ReadCord(&dest, source.size() - 2));

  EXPECT_EQ(absl::Cord("oo ba"), dest);
}

TEST_F(IoTest, ReadLargeCord) {
  absl::Cord source;
  for (int i = 0; i < 1024; i++) {
    source.Append("foo bar");
  }

  absl::Cord dest;
  CordInputStream input(&source);
  EXPECT_TRUE(input.Skip(1));
  EXPECT_TRUE(input.ReadCord(&dest, source.size() - 2));

  absl::Cord expected = source;
  expected.RemovePrefix(1);
  expected.RemoveSuffix(1);

  EXPECT_EQ(expected, dest);
}

TEST_F(IoTest, ReadLargeCordAfterBackUp) {
  absl::Cord source;
  for (int i = 0; i < 1024; i++) {
    source.Append("foo bar");
  }

  absl::Cord dest;
  CordInputStream input(&source);

  const void* buffer;
  int size;
  EXPECT_TRUE(input.Next(&buffer, &size));
  input.BackUp(size - 1);

  EXPECT_TRUE(input.ReadCord(&dest, source.size() - 2));

  absl::Cord expected = source;
  expected.RemovePrefix(1);
  expected.RemoveSuffix(1);

  EXPECT_EQ(expected, dest);

  EXPECT_TRUE(input.Next(&buffer, &size));
  EXPECT_EQ("r", std::string(reinterpret_cast<const char*>(buffer), size));
}

TEST_F(IoTest, ReadCordEof) {
  absl::Cord source;
  source.Append("foo bar");

  absl::Cord dest;
  CordInputStream input(&source);
  input.Skip(1);
  EXPECT_FALSE(input.ReadCord(&dest, source.size()));

  absl::Cord expected = source;
  expected.RemovePrefix(1);
  EXPECT_EQ(expected, dest);
}

TEST(CordOutputStreamTest, Empty) {
  CordOutputStream output;
  EXPECT_TRUE(output.Consume().empty());
}

TEST(CordOutputStreamTest, ConsumesCordClearingState) {
  CordOutputStream output(absl::Cord("abcdef"));
  EXPECT_EQ(output.Consume(), "abcdef");
  EXPECT_TRUE(output.Consume().empty());
}

TEST(CordOutputStreamTest, DonateEmptyCordBuffer) {
  absl::CordBuffer buffer = absl::CordBuffer::CreateWithDefaultLimit(500);
  absl::Span<char> available = buffer.available();
  void* available_data = available.data();
  CordOutputStream output(std::move(buffer));
  void* data;
  int size;
  EXPECT_TRUE(output.Next(&data, &size));
  EXPECT_EQ(data, available_data);
  EXPECT_EQ(size, static_cast<int>(available.size()));
  memset(data, 'a', static_cast<size_t>(size));

  absl::Cord cord = output.Consume();
  ASSERT_TRUE(cord.TryFlat());
  absl::string_view flat = *cord.TryFlat();
  EXPECT_EQ(flat, std::string(static_cast<size_t>(size), 'a'));
  EXPECT_EQ(flat.data(), available_data);
}

TEST(CordOutputStreamTest, DonatePartialCordBuffer) {
  absl::CordBuffer buffer = absl::CordBuffer::CreateWithDefaultLimit(500);
  absl::Span<char> available = buffer.available();
  memset(available.data(), 'a', 100);
  buffer.IncreaseLengthBy(100);
  void* available_data = available.data();
  CordOutputStream output(std::move(buffer));

  absl::Cord cord = output.Consume();
  ASSERT_TRUE(cord.TryFlat());
  absl::string_view flat = *cord.TryFlat();
  EXPECT_EQ(flat, std::string(100, 'a'));
  EXPECT_EQ(flat.data(), available_data);
}

TEST(CordOutputStreamTest, DonatePartialCordBufferAndUseExtraCapacity) {
  absl::CordBuffer buffer = absl::CordBuffer::CreateWithDefaultLimit(500);
  absl::Span<char> available = buffer.available();
  memset(available.data(), 'a', 100);
  buffer.IncreaseLengthBy(100);
  void* available_data = available.data();
  void* next_available_data = available.data() + 100;
  CordOutputStream output(std::move(buffer));
  void* data;
  int size;
  EXPECT_TRUE(output.Next(&data, &size));
  EXPECT_EQ(data, next_available_data);
  EXPECT_EQ(size, static_cast<int>(available.size() - 100));
  memset(data, 'b', static_cast<size_t>(size));

  absl::Cord cord = output.Consume();
  ASSERT_TRUE(cord.TryFlat());
  absl::string_view flat = *cord.TryFlat();
  EXPECT_EQ(flat, std::string(100, 'a') +
                      std::string(static_cast<size_t>(size), 'b'));
  EXPECT_EQ(flat.data(), available_data);
}

TEST(CordOutputStreamTest, DonateCordAndPartialCordBufferAndUseExtraCapacity) {
  absl::Cord cord(std::string(400, 'a'));
  absl::CordBuffer buffer = absl::CordBuffer::CreateWithDefaultLimit(500);
  absl::Span<char> available = buffer.available();
  memset(available.data(), 'b', 100);
  buffer.IncreaseLengthBy(100);
  void* next_available_data = available.data() + 100;
  CordOutputStream output(std::move(cord), std::move(buffer));
  void* data;
  int size;
  EXPECT_TRUE(output.Next(&data, &size));
  EXPECT_EQ(data, next_available_data);
  EXPECT_EQ(size, static_cast<int>(available.size() - 100));
  memset(data, 'c', static_cast<size_t>(size));

  cord = output.Consume();
  EXPECT_FALSE(cord.TryFlat());
  EXPECT_EQ(cord, std::string(400, 'a') + std::string(100, 'b') +
                      std::string(static_cast<size_t>(size), 'c'));
}

TEST(CordOutputStreamTest, DonateFullCordBuffer) {
  absl::CordBuffer buffer = absl::CordBuffer::CreateWithDefaultLimit(500);
  absl::Span<char> available = buffer.available();
  memset(available.data(), 'a', available.size());
  buffer.IncreaseLengthBy(available.size());
  CordOutputStream output(std::move(buffer));
  void* data;
  int size;
  EXPECT_TRUE(output.Next(&data, &size));
  memset(data, 'b', static_cast<size_t>(size));

  absl::Cord cord = output.Consume();
  EXPECT_FALSE(cord.TryFlat());
  EXPECT_EQ(cord, std::string(available.size(), 'a') +
                      std::string(static_cast<size_t>(size), 'b'));
}

TEST(CordOutputStreamTest, DonateFullCordBufferAndCord) {
  absl::Cord cord(std::string(400, 'a'));
  absl::CordBuffer buffer = absl::CordBuffer::CreateWithDefaultLimit(500);
  absl::Span<char> available = buffer.available();
  memset(available.data(), 'b', available.size());
  buffer.IncreaseLengthBy(available.size());
  CordOutputStream output(std::move(cord), std::move(buffer));
  void* data;
  int size;
  EXPECT_TRUE(output.Next(&data, &size));
  memset(data, 'c', static_cast<size_t>(size));

  cord = output.Consume();
  EXPECT_FALSE(cord.TryFlat());
  EXPECT_EQ(cord, std::string(400, 'a') +
                      std::string(available.size(), 'b') +
                      std::string(static_cast<size_t>(size), 'c'));
}

TEST(CordOutputStreamTest, DonateFullCordBufferAndBackup) {
  absl::CordBuffer buffer = absl::CordBuffer::CreateWithDefaultLimit(500);
  absl::Span<char> available = buffer.available();
  memset(available.data(), 'a', available.size());
  buffer.IncreaseLengthBy(available.size());

  // We back up by 100 before calling Next()
  void* available_data = available.data();
  void* next_available_data = available.data() + available.size() - 100;
  CordOutputStream output(std::move(buffer));
  output.BackUp(100);

  void* data;
  int size;
  EXPECT_TRUE(output.Next(&data, &size));
  EXPECT_EQ(data, next_available_data);
  EXPECT_EQ(size, 100);
  memset(data, 'b', 100);

  absl::Cord cord = output.Consume();
  ASSERT_TRUE(cord.TryFlat());
  absl::string_view flat = *cord.TryFlat();
  EXPECT_EQ(flat,
            std::string(available.size() - 100, 'a') + std::string(100, 'b'));
  EXPECT_EQ(flat.data(), available_data);
}

TEST(CordOutputStreamTest, DonateCordAndFullCordBufferAndBackup) {
  absl::Cord cord(std::string(400, 'a'));
  absl::CordBuffer buffer = absl::CordBuffer::CreateWithDefaultLimit(500);
  absl::Span<char> available = buffer.available();
  memset(available.data(), 'b', available.size());
  buffer.IncreaseLengthBy(available.size());

  // We back up by 100 before calling Next()
  void* next_available_data = available.data() + available.size() - 100;
  CordOutputStream output(std::move(cord), std::move(buffer));
  output.BackUp(100);

  void* data;
  int size;
  EXPECT_TRUE(output.Next(&data, &size));
  EXPECT_EQ(data, next_available_data);
  EXPECT_EQ(size, 100);
  memset(data, 'c', 100);

  cord = output.Consume();
  EXPECT_FALSE(cord.TryFlat());
  EXPECT_EQ(cord, std::string(400, 'a') +
                      std::string(available.size() - 100, 'b') +
                      std::string(100, 'c'));
}

TEST(CordOutputStreamTest, ProperHintCreatesSingleFlatCord) {
  CordOutputStream output(2000);
  void* data;
  int size;
  ASSERT_TRUE(output.Next(&data, &size));
  ASSERT_EQ(size, 2000);
  memset(data, 'a', 2000);

  absl::Cord cord = output.Consume();
  ASSERT_TRUE(cord.TryFlat());
  absl::string_view flat = *cord.TryFlat();
  EXPECT_EQ(flat, std::string(2000, 'a'));
}

TEST(CordOutputStreamTest, SizeHintDicatesTotalSize) {
  absl::Cord cord(std::string(500, 'a'));
  CordOutputStream output(std::move(cord), 2000);
  void* data;
  int size;

  int remaining = 1500;
  while (remaining > 0) {
    ASSERT_TRUE(output.Next(&data, &size));
    ASSERT_LE(size, remaining);
    memset(data, 'b', static_cast<size_t>(size));
    remaining -= size;
  }
  ASSERT_EQ(remaining, 0);

  cord = output.Consume();
  EXPECT_EQ(cord, absl::StrCat(std::string(500, 'a'), std::string(1500, 'b')));
}

TEST(CordOutputStreamTest, BackUpReusesPartialBuffer) {
  CordOutputStream output(2000);
  void* data;
  int size;

  ASSERT_TRUE(output.Next(&data, &size));
  ASSERT_EQ(size, 2000);
  memset(data, '1', 100);
  output.BackUp(1900);

  ASSERT_TRUE(output.Next(&data, &size));
  ASSERT_EQ(size, 1900);
  memset(data, '2', 200);
  output.BackUp(1700);

  ASSERT_TRUE(output.Next(&data, &size));
  ASSERT_EQ(size, 1700);
  memset(data, '3', 400);
  output.BackUp(1300);

  ASSERT_TRUE(output.Next(&data, &size));
  ASSERT_EQ(size, 1300);
  memset(data, '4', 1300);

  absl::Cord cord = output.Consume();
  ASSERT_TRUE(cord.TryFlat());
  absl::string_view flat = *cord.TryFlat();
  EXPECT_EQ(flat, absl::StrCat(std::string(100, '1'), std::string(200, '2'),
                               std::string(400, '3'), std::string(1300, '4')));
}

TEST(CordOutputStreamTest, UsesPrivateCapacityInDonatedCord) {
  absl::Cord cord;
  absl::CordBuffer buffer = absl::CordBuffer::CreateWithDefaultLimit(2000);
  memset(buffer.data(), 'a', 500);
  buffer.SetLength(500);
  cord.Append(std::move(buffer));

  CordOutputStream output(std::move(cord), 2000);
  void* data;
  int size;

  ASSERT_TRUE(output.Next(&data, &size));
  ASSERT_EQ(size, 1500);
  memset(data, 'b', 1500);

  cord = output.Consume();
  ASSERT_TRUE(cord.TryFlat());
  absl::string_view flat = *cord.TryFlat();
  EXPECT_EQ(flat, absl::StrCat(std::string(500, 'a'), std::string(1500, 'b')));
}

TEST(CordOutputStreamTest, UsesPrivateCapacityInAppendedCord) {
  absl::Cord cord;
  absl::CordBuffer buffer = absl::CordBuffer::CreateWithDefaultLimit(2000);
  memset(buffer.data(), 'a', 500);
  buffer.SetLength(500);
  cord.Append(std::move(buffer));

  CordOutputStream output(2000);
  void* data;
  int size;

  // Add cord. Clearing it makes it privately owned by 'output' as it's non
  // trivial size guarantees it is ref counted, not deep copied.
  output.WriteCord(cord);
  cord.Clear();

  ASSERT_TRUE(output.Next(&data, &size));
  ASSERT_EQ(size, 1500);
  memset(data, 'b', 1500);

  cord = output.Consume();
  ASSERT_TRUE(cord.TryFlat());
  absl::string_view flat = *cord.TryFlat();
  EXPECT_EQ(flat, absl::StrCat(std::string(500, 'a'), std::string(1500, 'b')));
}

TEST(CordOutputStreamTest, CapsSizeAtHintButUsesCapacityBeyondHint) {
  // This tests verifies that when we provide a hint of 'x' bytes, that the
  // returned size from Next() will be capped at 'size_hint', but that if we
  // exceed size_hint, it will use the capacity in any internal buffer beyond
  // the size hint. We test this by providing a hint that is too large to be
  // inlined, but so small that we have a guarantee it's smaller than the
  // minimum flat size so we will have a 'capped' larger buffer as state.
  size_t size_hint = sizeof(absl::Cord) + 1;
  CordOutputStream output(size_hint);
  void* data;
  int size;

  ASSERT_TRUE(output.Next(&data, &size));
  ASSERT_EQ(size, size_hint);
  memset(data, 'a', static_cast<size_t>(size));

  ASSERT_TRUE(output.Next(&data, &size));
  memset(data, 'b', static_cast<size_t>(size));

  // We should have received the same buffer on each Next() call
  absl::Cord cord = output.Consume();
  ASSERT_TRUE(cord.TryFlat());
  absl::string_view flat = *cord.TryFlat();
  EXPECT_EQ(flat, absl::StrCat(std::string(size_hint, 'a'),
                               std::string(static_cast<size_t>(size), 'b')));
}

TEST(CordOutputStreamTest, SizeDoublesWithoutHint) {
  CordOutputStream output;
  void* data;
  int size;

  // Whitebox: we are guaranteed at least 128 bytes initially. We also assume
  // that the maximum size is roughly 4KiB - overhead without being precise.
  int min_size = 128;
  const int max_size = 4000;
  ASSERT_TRUE(output.Next(&data, &size));
  memset(data, 0, static_cast<size_t>(size));
  ASSERT_GE(size, min_size);

  for (int i = 0; i < 6; ++i) {
    ASSERT_TRUE(output.Next(&data, &size));
    memset(data, 0, static_cast<size_t>(size));
    ASSERT_GE(size, min_size);
    min_size = (std::min)(min_size * 2, max_size);
  }
}

TEST_F(IoTest, WriteSmallCord) {
  absl::Cord source;
  source.Append("foo bar");

  CordOutputStream output(absl::Cord("existing:"));
  EXPECT_TRUE(output.WriteCord(source));
  absl::Cord cord = output.Consume();
  EXPECT_EQ(absl::Cord("existing:foo bar"), cord);
}

TEST_F(IoTest, WriteLargeCord) {
  absl::Cord source;
  for (int i = 0; i < 1024; i++) {
    source.Append("foo bar");
  }

  CordOutputStream output(absl::Cord("existing:"));
  EXPECT_TRUE(output.WriteCord(source));
  absl::Cord cord = output.Consume();

  absl::Cord expected = source;
  expected.Prepend("existing:");
  EXPECT_EQ(expected, cord);
}

// Test that large size hints lead to large block sizes.
TEST_F(IoTest, CordOutputSizeHint) {
  CordOutputStream output1;
  CordOutputStream output2(12345);

  void* data1;
  void* data2;
  int size1, size2;
  ASSERT_TRUE(output1.Next(&data1, &size1));
  ASSERT_TRUE(output2.Next(&data2, &size2));

  // Prevent 'unflushed output' debug checks and warnings
  output1.BackUp(size1);
  output2.BackUp(size2);

  EXPECT_GT(size2, size1);

  // Prevent any warnings on unused or unflushed data
  output1.Consume();
  output2.Consume();
}

// Test that when we use a size hint, we get a buffer boundary exactly on that
// byte.
TEST_F(IoTest, CordOutputBufferEndsAtSizeHint) {
  static const int kSizeHint = 12345;

  CordOutputStream output(kSizeHint);

  void* data;
  int size;
  int total_read = 0;

  while (total_read < kSizeHint) {
    ASSERT_TRUE(output.Next(&data, &size));
    memset(data, 0, static_cast<size_t>(size));  // Avoid uninitialized data UB
    total_read += size;
  }

  EXPECT_EQ(kSizeHint, total_read);

  // We should be able to keep going past the size hint.
  ASSERT_TRUE(output.Next(&data, &size));
  EXPECT_GT(size, 0);

  // Prevent any warnings on unused or unflushed data
  output.Consume();
}


// To test files, we create a temporary file, write, read, truncate, repeat.
TEST_F(IoTest, FileIo) {
  std::string filename =
      absl::StrCat(::testing::TempDir(), "/zero_copy_stream_test_file");

  for (int i = 0; i < kBlockSizeCount; i++) {
    for (int j = 0; j < kBlockSizeCount; j++) {
      // Make a temporary file.
      int file =
          open(filename.c_str(), O_RDWR | O_CREAT | O_TRUNC | O_BINARY, 0777);
      ASSERT_GE(file, 0);

      {
        FileOutputStream output(file, kBlockSizes[i]);
        WriteStuff(&output);
        EXPECT_EQ(0, output.GetErrno());
      }

      // Rewind.
      ASSERT_NE(lseek(file, 0, SEEK_SET), (off_t)-1);

      {
        FileInputStream input(file, kBlockSizes[j]);
        ReadStuff(&input);
        EXPECT_EQ(0, input.GetErrno());
      }

      close(file);
    }
  }
}

#ifndef _WIN32
// This tests the FileInputStream with a non blocking file. It opens a pipe in
// non blocking mode, then starts reading it. The writing thread starts writing
// 100ms after that.
TEST_F(IoTest, NonBlockingFileIo) {
  for (int i = 0; i < kBlockSizeCount; i++) {
    for (int j = 0; j < kBlockSizeCount; j++) {
      int fd[2];
      // On Linux we could use pipe2 to make the pipe non-blocking in one step,
      // but we instead use pipe and fcntl because pipe2 is not available on
      // Mac OS.
      ASSERT_EQ(pipe(fd), 0);
      ASSERT_EQ(fcntl(fd[0], F_SETFL, O_NONBLOCK), 0);
      ASSERT_EQ(fcntl(fd[1], F_SETFL, O_NONBLOCK), 0);

      std::mutex go_write;
      go_write.lock();

      bool done_reading = false;

      std::thread write_thread([this, fd, &go_write, i]() {
        go_write.lock();
        go_write.unlock();
        FileOutputStream output(fd[1], kBlockSizes[i]);
        WriteStuff(&output);
        EXPECT_EQ(0, output.GetErrno());
      });

      std::thread read_thread([this, fd, &done_reading, j]() {
        FileInputStream input(fd[0], kBlockSizes[j]);
        ReadStuff(&input, false /* read_eof */);
        done_reading = true;
        close(fd[0]);
        close(fd[1]);
        EXPECT_EQ(0, input.GetErrno());
      });

      // Sleeping is not necessary but makes the next expectation relevant: the
      // reading thread waits for the data to be available before returning.
      std::this_thread::sleep_for(std::chrono::milliseconds(100));
      EXPECT_FALSE(done_reading);
      go_write.unlock();
      write_thread.join();
      read_thread.join();
      EXPECT_TRUE(done_reading);
    }
  }
}

TEST_F(IoTest, BlockingFileIoWithTimeout) {
  int fd[2];

  for (int i = 0; i < kBlockSizeCount; i++) {
    ASSERT_EQ(socketpair(AF_UNIX, SOCK_STREAM, 0, fd), 0);
    struct timeval tv {
      .tv_sec = 0, .tv_usec = 5000
    };
    ASSERT_EQ(setsockopt(fd[0], SOL_SOCKET, SO_RCVTIMEO, &tv, sizeof(tv)), 0);
    FileInputStream input(fd[0], kBlockSizes[i]);
    uint8_t byte;
    EXPECT_EQ(ReadFromInput(&input, &byte, 1), 0);
    EXPECT_EQ(EAGAIN, input.GetErrno());
  }
}
#endif

#if HAVE_ZLIB
TEST_F(IoTest, GzipFileIo) {
  std::string filename =
      absl::StrCat(::testing::TempDir(), "/zero_copy_stream_test_file");

  for (int i = 0; i < kBlockSizeCount; i++) {
    for (int j = 0; j < kBlockSizeCount; j++) {
      // Make a temporary file.
      int file =
          open(filename.c_str(), O_RDWR | O_CREAT | O_TRUNC | O_BINARY, 0777);
      ASSERT_GE(file, 0);
      {
        FileOutputStream output(file, kBlockSizes[i]);
        GzipOutputStream gzout(&output);
        WriteStuffLarge(&gzout);
        gzout.Close();
        output.Flush();
        EXPECT_EQ(0, output.GetErrno());
      }

      // Rewind.
      ASSERT_NE(lseek(file, 0, SEEK_SET), (off_t)-1);

      {
        FileInputStream input(file, kBlockSizes[j]);
        GzipInputStream gzin(&input);
        ReadStuffLarge(&gzin);
        EXPECT_EQ(0, input.GetErrno());
      }

      close(file);
    }
  }
}
#endif

// MSVC raises various debugging exceptions if we try to use a file
// descriptor of -1, defeating our tests below.  This class will disable
// these debug assertions while in scope.
class MsvcDebugDisabler {
 public:
#if defined(_MSC_VER) && _MSC_VER >= 1400
  MsvcDebugDisabler() {
    old_handler_ = _set_invalid_parameter_handler(MyHandler);
    old_mode_ = _CrtSetReportMode(_CRT_ASSERT, 0);
  }
  ~MsvcDebugDisabler() {
    old_handler_ = _set_invalid_parameter_handler(old_handler_);
    old_mode_ = _CrtSetReportMode(_CRT_ASSERT, old_mode_);
  }

  static void MyHandler(const wchar_t* expr, const wchar_t* func,
                        const wchar_t* file, unsigned int line,
                        uintptr_t pReserved) {
    // do nothing
  }

  _invalid_parameter_handler old_handler_;
  int old_mode_;
#else
  // Dummy constructor and destructor to ensure that GCC doesn't complain
  // that debug_disabler is an unused variable.
  MsvcDebugDisabler() {}
  ~MsvcDebugDisabler() {}
#endif
};

// Test that FileInputStreams report errors correctly.
TEST_F(IoTest, FileReadError) {
  MsvcDebugDisabler debug_disabler;

  // -1 = invalid file descriptor.
  FileInputStream input(-1);

  const void* buffer;
  int size;
  EXPECT_FALSE(input.Next(&buffer, &size));
  EXPECT_EQ(EBADF, input.GetErrno());
}

// Test that FileOutputStreams report errors correctly.
TEST_F(IoTest, FileWriteError) {
  MsvcDebugDisabler debug_disabler;

  // -1 = invalid file descriptor.
  FileOutputStream input(-1);

  void* buffer;
  int size;

  // The first call to Next() succeeds because it doesn't have anything to
  // write yet.
  EXPECT_TRUE(input.Next(&buffer, &size));

  // Second call fails.
  EXPECT_FALSE(input.Next(&buffer, &size));

  EXPECT_EQ(EBADF, input.GetErrno());
}

// Pipes are not seekable, so File{Input,Output}Stream ends up doing some
// different things to handle them.  We'll test by writing to a pipe and
// reading back from it.
TEST_F(IoTest, PipeIo) {
  int files[2];

  for (int i = 0; i < kBlockSizeCount; i++) {
    for (int j = 0; j < kBlockSizeCount; j++) {
      // Need to create a new pipe each time because ReadStuff() expects
      // to see EOF at the end.
      ASSERT_EQ(pipe(files), 0);

      {
        FileOutputStream output(files[1], kBlockSizes[i]);
        WriteStuff(&output);
        EXPECT_EQ(0, output.GetErrno());
      }
      close(files[1]);  // Send EOF.

      {
        FileInputStream input(files[0], kBlockSizes[j]);
        ReadStuff(&input);
        EXPECT_EQ(0, input.GetErrno());
      }
      close(files[0]);
    }
  }
}

// Test using C++ iostreams.
TEST_F(IoTest, IostreamIo) {
  for (int i = 0; i < kBlockSizeCount; i++) {
    for (int j = 0; j < kBlockSizeCount; j++) {
      {
        std::stringstream stream;

        {
          OstreamOutputStream output(&stream, kBlockSizes[i]);
          WriteStuff(&output);
          EXPECT_FALSE(stream.fail());
        }

        {
          IstreamInputStream input(&stream, kBlockSizes[j]);
          ReadStuff(&input);
          EXPECT_TRUE(stream.eof());
        }
      }

      {
        std::stringstream stream;

        {
          OstreamOutputStream output(&stream, kBlockSizes[i]);
          WriteStuffLarge(&output);
          EXPECT_FALSE(stream.fail());
        }

        {
          IstreamInputStream input(&stream, kBlockSizes[j]);
          ReadStuffLarge(&input);
          EXPECT_TRUE(stream.eof());
        }
      }
    }
  }
}

// To test ConcatenatingInputStream, we create several ArrayInputStreams
// covering a buffer and then concatenate them.
TEST_F(IoTest, ConcatenatingInputStream) {
  const int kBufferSize = 256;
  uint8_t buffer[kBufferSize];

  // Fill the buffer.
  ArrayOutputStream output(buffer, kBufferSize);
  WriteStuff(&output);

  // Now split it up into multiple streams of varying sizes.
  ASSERT_EQ(68, output.ByteCount());  // Test depends on this.
  ArrayInputStream input1(buffer, 12);
  ArrayInputStream input2(buffer + 12, 7);
  ArrayInputStream input3(buffer + 19, 6);
  ArrayInputStream input4(buffer + 25, 15);
  ArrayInputStream input5(buffer + 40, 0);
  // Note:  We want to make sure we have a stream boundary somewhere between
  // bytes 42 and 62, which is the range that it Skip()ed by ReadStuff().  This
  // tests that a bug that existed in the original code for Skip() is fixed.
  ArrayInputStream input6(buffer + 40, 10);
  ArrayInputStream input7(buffer + 50, 18);  // Total = 68 bytes.

  ZeroCopyInputStream* streams[] = {&input1, &input2, &input3, &input4,
                                    &input5, &input6, &input7};

  // Create the concatenating stream and read.
  ConcatenatingInputStream input(streams, ABSL_ARRAYSIZE(streams));
  ReadStuff(&input);
}

// To test LimitingInputStream, we write our golden text to a buffer, then
// create an ArrayInputStream that contains the whole buffer (not just the
// bytes written), then use a LimitingInputStream to limit it just to the
// bytes written.
TEST_F(IoTest, LimitingInputStream) {
  const int kBufferSize = 256;
  uint8_t buffer[kBufferSize];

  // Fill the buffer.
  ArrayOutputStream output(buffer, kBufferSize);
  WriteStuff(&output);

  // Set up input.
  ArrayInputStream array_input(buffer, kBufferSize);
  LimitingInputStream input(&array_input, output.ByteCount());

  ReadStuff(&input);
}

// Checks that ByteCount works correctly for LimitingInputStreams where the
// underlying stream has already been read.
TEST_F(IoTest, LimitingInputStreamByteCount) {
  const int kHalfBufferSize = 128;
  const int kBufferSize = kHalfBufferSize * 2;
  uint8_t buffer[kBufferSize] = {};

  // Set up input. Only allow half to be read at once.
  ArrayInputStream array_input(buffer, kBufferSize, kHalfBufferSize);
  const void* data;
  int size;
  EXPECT_TRUE(array_input.Next(&data, &size));
  EXPECT_EQ(kHalfBufferSize, array_input.ByteCount());
  // kHalfBufferSize - 1 to test limiting logic as well.
  LimitingInputStream input(&array_input, kHalfBufferSize - 1);
  EXPECT_EQ(0, input.ByteCount());
  EXPECT_TRUE(input.Next(&data, &size));
  EXPECT_EQ(kHalfBufferSize - 1, input.ByteCount());
}

// Check that a zero-size array doesn't confuse the code.
TEST(ZeroSizeArray, Input) {
  ArrayInputStream input(nullptr, 0);
  const void* data;
  int size;
  EXPECT_FALSE(input.Next(&data, &size));
}

TEST(ZeroSizeArray, Output) {
  ArrayOutputStream output(nullptr, 0);
  void* data;
  int size;
  EXPECT_FALSE(output.Next(&data, &size));
}

}  // namespace
}  // namespace io
}  // namespace protobuf
}  // namespace google<|MERGE_RESOLUTION|>--- conflicted
+++ resolved
@@ -705,27 +705,6 @@
   }
 }
 
-<<<<<<< HEAD
-// Verifies that outputs up to kint32max can be created.
-TEST_F(IoTest, LargeOutput) {
-  // Filter out this test on 32-bit architectures and tsan builds.
-  if(sizeof(void*) < 8) return;
-#if !defined(THREAD_SANITIZER) && !defined(MEMORY_SANITIZER)
-  std::string str;
-  StringOutputStream output(&str);
-  void* unused_data;
-  int size;
-  // Repeatedly calling Next should eventually grow the buffer to kint32max.
-  do {
-    EXPECT_TRUE(output.Next(&unused_data, &size));
-  } while (str.size() < std::numeric_limits<int>::max());
-  // Further increases should be possible.
-  output.Next(&unused_data, &size);
-  EXPECT_GT(size, 0);
-#endif  // !THREAD_SANITIZER && !MEMORY_SANITIZER
-}
-=======
->>>>>>> 2eb4d69e
 
 TEST(DefaultReadCordTest, ReadSmallCord) {
   std::string source = "abcdefghijk";
