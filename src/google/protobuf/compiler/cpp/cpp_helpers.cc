--- conflicted
+++ resolved
@@ -1345,526 +1345,6 @@
   }
 }
 
-<<<<<<< HEAD
-class ParseLoopGenerator {
- public:
-  ParseLoopGenerator(int num_hasbits, const Options& options,
-                     MessageSCCAnalyzer* scc_analyzer, io::Printer* printer)
-      : scc_analyzer_(scc_analyzer),
-        options_(options),
-        format_(printer),
-        num_hasbits_(num_hasbits) {}
-
-  void GenerateParserLoop(const Descriptor* descriptor) {
-    format_.Set("classname", ClassName(descriptor));
-    format_.Set("p_ns", "::" + ProtobufNamespace(options_));
-    format_.Set("pi_ns",
-                StrCat("::", ProtobufNamespace(options_), "::internal"));
-    format_.Set("GOOGLE_PROTOBUF", MacroPrefix(options_));
-    std::map<std::string, std::string> vars;
-    SetCommonVars(options_, &vars);
-    SetUnknkownFieldsVariable(descriptor, options_, &vars);
-    format_.AddMap(vars);
-
-    std::vector<const FieldDescriptor*> ordered_fields;
-    for (auto field : FieldRange(descriptor)) {
-      if (!IsFieldStripped(field, options_)) {
-        ordered_fields.push_back(field);
-      }
-    }
-    std::sort(ordered_fields.begin(), ordered_fields.end(),
-              [](const FieldDescriptor* a, const FieldDescriptor* b) {
-                return a->number() < b->number();
-              });
-
-    format_(
-        "const char* $classname$::_InternalParse(const char* ptr, "
-        "$pi_ns$::ParseContext* ctx) {\n"
-        "#define CHK_(x) if (PROTOBUF_PREDICT_FALSE(!(x))) goto failure\n");
-    format_.Indent();
-    int hasbits_size = 0;
-    if (num_hasbits_ > 0) {
-      hasbits_size = (num_hasbits_ + 31) / 32;
-    }
-    // For now only optimize small hasbits.
-    if (hasbits_size != 1) hasbits_size = 0;
-    if (hasbits_size) {
-      format_("_Internal::HasBits has_bits{};\n");
-      format_.Set("has_bits", "has_bits");
-    } else {
-      format_.Set("has_bits", "_has_bits_");
-    }
-
-    GenerateParseLoop(descriptor, ordered_fields);
-    format_.Outdent();
-    format_("success:\n");
-    if (hasbits_size) format_("  _has_bits_.Or(has_bits);\n");
-
-    format_(
-        "  return ptr;\n"
-        "failure:\n"
-        "  ptr = nullptr;\n"
-        "  goto success;\n"
-        "#undef CHK_\n"
-        "}\n");
-  }
-
- private:
-  MessageSCCAnalyzer* scc_analyzer_;
-  const Options& options_;
-  Formatter format_;
-  int num_hasbits_;
-
-  using WireFormat = internal::WireFormat;
-  using WireFormatLite = internal::WireFormatLite;
-
-  void GenerateArenaString(const FieldDescriptor* field) {
-    if (HasHasbit(field)) {
-      format_("_Internal::set_has_$1$(&$has_bits$);\n", FieldName(field));
-    }
-    std::string default_string =
-        field->default_value_string().empty()
-            ? "::" + ProtobufNamespace(options_) +
-                  "::internal::GetEmptyStringAlreadyInited()"
-            : QualifiedClassName(field->containing_type(), options_) +
-                  "::" + MakeDefaultName(field) + ".get()";
-    format_(
-        "if (arena != nullptr) {\n"
-        "  ptr = ctx->ReadArenaString(ptr, &$1$_, arena);\n"
-        "} else {\n"
-        "  ptr = "
-        "$pi_ns$::InlineGreedyStringParser($1$_.MutableNoArenaNoDefault(&$2$"
-        "), ptr, ctx);"
-        "\n}\n"
-        "const std::string* str = &$1$_.Get(); (void)str;\n",
-        FieldName(field), default_string);
-  }
-
-  void GenerateStrings(const FieldDescriptor* field, bool check_utf8) {
-    FieldOptions::CType ctype = FieldOptions::STRING;
-    if (!options_.opensource_runtime) {
-      // Open source doesn't support other ctypes;
-      ctype = field->options().ctype();
-    }
-    if (!field->is_repeated() && !options_.opensource_runtime &&
-        GetOptimizeFor(field->file(), options_) != FileOptions::LITE_RUNTIME &&
-        // For now only use arena string for strings with empty defaults.
-        field->default_value_string().empty() &&
-        !field->real_containing_oneof() && ctype == FieldOptions::STRING) {
-      GenerateArenaString(field);
-    } else {
-      std::string name;
-      switch (ctype) {
-        case FieldOptions::STRING:
-          name = "GreedyStringParser";
-          break;
-        case FieldOptions::CORD:
-          name = "CordParser";
-          break;
-        case FieldOptions::STRING_PIECE:
-          name = "StringPieceParser";
-          break;
-      }
-      format_(
-          "auto str = $1$$2$_$3$();\n"
-          "ptr = $pi_ns$::Inline$4$(str, ptr, ctx);\n",
-          HasInternalAccessors(ctype) ? "_internal_" : "",
-          field->is_repeated() && !field->is_packable() ? "add" : "mutable",
-          FieldName(field), name);
-    }
-    if (!check_utf8) return;  // return if this is a bytes field
-    auto level = GetUtf8CheckMode(field, options_);
-    switch (level) {
-      case Utf8CheckMode::kNone:
-        return;
-      case Utf8CheckMode::kVerify:
-        format_("#ifndef NDEBUG\n");
-        break;
-      case Utf8CheckMode::kStrict:
-        format_("CHK_(");
-        break;
-    }
-    std::string field_name;
-    field_name = "nullptr";
-    if (HasDescriptorMethods(field->file(), options_)) {
-      field_name = StrCat("\"", field->full_name(), "\"");
-    }
-    format_("$pi_ns$::VerifyUTF8(str, $1$)", field_name);
-    switch (level) {
-      case Utf8CheckMode::kNone:
-        return;
-      case Utf8CheckMode::kVerify:
-        format_(
-            ";\n"
-            "#endif  // !NDEBUG\n");
-        break;
-      case Utf8CheckMode::kStrict:
-        format_(");\n");
-        break;
-    }
-  }
-
-  void GenerateLengthDelim(const FieldDescriptor* field) {
-    if (field->is_packable()) {
-      std::string enum_validator;
-      if (field->type() == FieldDescriptor::TYPE_ENUM &&
-          !HasPreservingUnknownEnumSemantics(field)) {
-        enum_validator =
-            StrCat(", ", QualifiedClassName(field->enum_type(), options_),
-                         "_IsValid, &_internal_metadata_, ", field->number());
-        format_(
-            "ptr = "
-            "$pi_ns$::Packed$1$Parser<$unknown_fields_type$>(_internal_mutable_"
-            "$2$(), ptr, "
-            "ctx$3$);\n",
-            DeclaredTypeMethodName(field->type()), FieldName(field),
-            enum_validator);
-      } else {
-        format_(
-            "ptr = $pi_ns$::Packed$1$Parser(_internal_mutable_$2$(), ptr, "
-            "ctx$3$);\n",
-            DeclaredTypeMethodName(field->type()), FieldName(field),
-            enum_validator);
-      }
-    } else {
-      auto field_type = field->type();
-      switch (field_type) {
-        case FieldDescriptor::TYPE_STRING:
-          GenerateStrings(field, true /* utf8 */);
-          break;
-        case FieldDescriptor::TYPE_BYTES:
-          GenerateStrings(field, false /* utf8 */);
-          break;
-        case FieldDescriptor::TYPE_MESSAGE: {
-          if (field->is_map()) {
-            const FieldDescriptor* val =
-                field->message_type()->FindFieldByName("value");
-            GOOGLE_CHECK(val);
-            if (val->type() == FieldDescriptor::TYPE_ENUM &&
-                !HasPreservingUnknownEnumSemantics(field)) {
-              format_(
-                  "auto object = "
-                  "::$proto_ns$::internal::InitEnumParseWrapper<$unknown_"
-                  "fields_type$>("
-                  "&$1$_, $2$_IsValid, $3$, &_internal_metadata_);\n"
-                  "ptr = ctx->ParseMessage(&object, ptr);\n",
-                  FieldName(field), QualifiedClassName(val->enum_type()),
-                  field->number());
-            } else {
-              format_("ptr = ctx->ParseMessage(&$1$_, ptr);\n",
-                      FieldName(field));
-            }
-          } else if (IsLazy(field, options_)) {
-            if (field->real_containing_oneof()) {
-              format_(
-                  "if (!_internal_has_$1$()) {\n"
-                  "  clear_$2$();\n"
-                  "  $2$_.$1$_ = ::$proto_ns$::Arena::CreateMessage<\n"
-                  "      $pi_ns$::LazyField>(GetArena());\n"
-                  "  set_has_$1$();\n"
-                  "}\n"
-                  "ptr = ctx->ParseMessage($2$_.$1$_, ptr);\n",
-                  FieldName(field), field->containing_oneof()->name());
-            } else if (HasHasbit(field)) {
-              format_(
-                  "_Internal::set_has_$1$(&$has_bits$);\n"
-                  "ptr = ctx->ParseMessage(&$1$_, ptr);\n",
-                  FieldName(field));
-            } else {
-              format_("ptr = ctx->ParseMessage(&$1$_, ptr);\n",
-                      FieldName(field));
-            }
-          } else if (IsImplicitWeakField(field, options_, scc_analyzer_)) {
-            if (!field->is_repeated()) {
-              format_(
-                  "ptr = ctx->ParseMessage(_Internal::mutable_$1$(this), "
-                  "ptr);\n",
-                  FieldName(field));
-            } else {
-              format_(
-                  "ptr = ctx->ParseMessage($1$_.AddWeak(reinterpret_cast<const "
-                  "::$proto_ns$::MessageLite*>($2$::_$3$_default_instance_ptr_)"
-                  "), ptr);\n",
-                  FieldName(field), Namespace(field->message_type(), options_),
-                  ClassName(field->message_type()));
-            }
-          } else if (IsWeak(field, options_)) {
-            format_(
-                "{\n"
-                "  auto* default_ = &reinterpret_cast<const Message&>($1$);\n"
-                "  ptr = ctx->ParseMessage(_weak_field_map_.MutableMessage($2$,"
-                " default_), ptr);\n"
-                "}\n",
-                QualifiedDefaultInstanceName(field->message_type(), options_),
-                field->number());
-          } else {
-            format_("ptr = ctx->ParseMessage(_internal_$1$_$2$(), ptr);\n",
-                    field->is_repeated() ? "add" : "mutable", FieldName(field));
-          }
-          break;
-        }
-        default:
-          GOOGLE_LOG(FATAL) << "Illegal combination for length delimited wiretype "
-                     << " filed type is " << field->type();
-      }
-    }
-  }
-
-  // Convert a 1 or 2 byte varint into the equivalent value upon a direct load.
-  static uint32_t SmallVarintValue(uint32_t x) {
-    GOOGLE_DCHECK(x < 128 * 128);
-    if (x >= 128) x += (x & 0xFF80) + 128;
-    return x;
-  }
-
-  static bool ShouldRepeat(const FieldDescriptor* descriptor,
-                           internal::WireFormatLite::WireType wiretype) {
-    constexpr int kMaxTwoByteFieldNumber = 16 * 128;
-    return descriptor->number() < kMaxTwoByteFieldNumber &&
-           descriptor->is_repeated() &&
-           (!descriptor->is_packable() ||
-            wiretype != internal::WireFormatLite::WIRETYPE_LENGTH_DELIMITED);
-  }
-
-  void GenerateFieldBody(internal::WireFormatLite::WireType wiretype,
-                         const FieldDescriptor* field) {
-    uint32_t tag = WireFormatLite::MakeTag(field->number(), wiretype);
-    switch (wiretype) {
-      case WireFormatLite::WIRETYPE_VARINT: {
-        std::string type = PrimitiveTypeName(options_, field->cpp_type());
-        std::string prefix = field->is_repeated() ? "add" : "set";
-        if (field->type() == FieldDescriptor::TYPE_ENUM) {
-          format_(
-              "$uint64$ val = $pi_ns$::ReadVarint64(&ptr);\n"
-              "CHK_(ptr);\n");
-          if (!HasPreservingUnknownEnumSemantics(field)) {
-            format_("if (PROTOBUF_PREDICT_TRUE($1$_IsValid(val))) {\n",
-                    QualifiedClassName(field->enum_type(), options_));
-            format_.Indent();
-          }
-          format_("_internal_$1$_$2$(static_cast<$3$>(val));\n", prefix,
-                  FieldName(field),
-                  QualifiedClassName(field->enum_type(), options_));
-          if (!HasPreservingUnknownEnumSemantics(field)) {
-            format_.Outdent();
-            format_(
-                "} else {\n"
-                "  $pi_ns$::WriteVarint($1$, val, mutable_unknown_fields());\n"
-                "}\n",
-                field->number());
-          }
-        } else {
-          std::string size = (field->type() == FieldDescriptor::TYPE_SINT32 ||
-                              field->type() == FieldDescriptor::TYPE_UINT32)
-                                 ? "32"
-                                 : "64";
-          std::string zigzag;
-          if ((field->type() == FieldDescriptor::TYPE_SINT32 ||
-               field->type() == FieldDescriptor::TYPE_SINT64)) {
-            zigzag = "ZigZag";
-          }
-          if (field->is_repeated() || field->real_containing_oneof()) {
-            std::string prefix = field->is_repeated() ? "add" : "set";
-            format_(
-                "_internal_$1$_$2$($pi_ns$::ReadVarint$3$$4$(&ptr));\n"
-                "CHK_(ptr);\n",
-                prefix, FieldName(field), zigzag, size);
-          } else {
-            if (HasHasbit(field)) {
-              format_("_Internal::set_has_$1$(&$has_bits$);\n",
-                      FieldName(field));
-            }
-            format_(
-                "$1$_ = $pi_ns$::ReadVarint$2$$3$(&ptr);\n"
-                "CHK_(ptr);\n",
-                FieldName(field), zigzag, size);
-          }
-        }
-        break;
-      }
-      case WireFormatLite::WIRETYPE_FIXED32:
-      case WireFormatLite::WIRETYPE_FIXED64: {
-        std::string type = PrimitiveTypeName(options_, field->cpp_type());
-        if (field->is_repeated() || field->real_containing_oneof()) {
-          std::string prefix = field->is_repeated() ? "add" : "set";
-          format_(
-              "_internal_$1$_$2$($pi_ns$::UnalignedLoad<$3$>(ptr));\n"
-              "ptr += sizeof($3$);\n",
-              prefix, FieldName(field), type);
-        } else {
-          if (HasHasbit(field)) {
-            format_("_Internal::set_has_$1$(&$has_bits$);\n", FieldName(field));
-          }
-          format_(
-              "$1$_ = $pi_ns$::UnalignedLoad<$2$>(ptr);\n"
-              "ptr += sizeof($2$);\n",
-              FieldName(field), type);
-        }
-        break;
-      }
-      case WireFormatLite::WIRETYPE_LENGTH_DELIMITED: {
-        GenerateLengthDelim(field);
-        format_("CHK_(ptr);\n");
-        break;
-      }
-      case WireFormatLite::WIRETYPE_START_GROUP: {
-        format_(
-            "ptr = ctx->ParseGroup(_internal_$1$_$2$(), ptr, $3$);\n"
-            "CHK_(ptr);\n",
-            field->is_repeated() ? "add" : "mutable", FieldName(field), tag);
-        break;
-      }
-      case WireFormatLite::WIRETYPE_END_GROUP: {
-        GOOGLE_LOG(FATAL) << "Can't have end group field\n";
-        break;
-      }
-    }  // switch (wire_type)
-  }
-
-  // Returns the tag for this field and in case of repeated packable fields,
-  // sets a fallback tag in fallback_tag_ptr.
-  static uint32_t ExpectedTag(const FieldDescriptor* field,
-                              uint32_t* fallback_tag_ptr) {
-    uint32_t expected_tag;
-    if (field->is_packable()) {
-      auto expected_wiretype = WireFormat::WireTypeForFieldType(field->type());
-      expected_tag =
-          WireFormatLite::MakeTag(field->number(), expected_wiretype);
-      GOOGLE_CHECK(expected_wiretype != WireFormatLite::WIRETYPE_LENGTH_DELIMITED);
-      auto fallback_wiretype = WireFormatLite::WIRETYPE_LENGTH_DELIMITED;
-      uint32_t fallback_tag =
-          WireFormatLite::MakeTag(field->number(), fallback_wiretype);
-
-      if (field->is_packed()) std::swap(expected_tag, fallback_tag);
-      *fallback_tag_ptr = fallback_tag;
-    } else {
-      auto expected_wiretype = WireFormat::WireTypeForField(field);
-      expected_tag =
-          WireFormatLite::MakeTag(field->number(), expected_wiretype);
-    }
-    return expected_tag;
-  }
-
-  void GenerateParseLoop(
-      const Descriptor* descriptor,
-      const std::vector<const FieldDescriptor*>& ordered_fields) {
-    format_(
-        "while (!ctx->Done(&ptr)) {\n"
-        "  $uint32$ tag;\n"
-        "  ptr = $pi_ns$::ReadTag(ptr, &tag);\n");
-    if (!ordered_fields.empty()) format_("  switch (tag >> 3) {\n");
-
-    format_.Indent();
-    format_.Indent();
-
-    for (const auto* field : ordered_fields) {
-      PrintFieldComment(format_, field);
-      format_("case $1$:\n", field->number());
-      format_.Indent();
-      uint32_t fallback_tag = 0;
-      uint32_t expected_tag = ExpectedTag(field, &fallback_tag);
-      format_(
-          "if (PROTOBUF_PREDICT_TRUE(static_cast<$uint8$>(tag) == $1$)) {\n",
-          expected_tag & 0xFF);
-      format_.Indent();
-      auto wiretype = WireFormatLite::GetTagWireType(expected_tag);
-      uint32_t tag = WireFormatLite::MakeTag(field->number(), wiretype);
-      int tag_size = io::CodedOutputStream::VarintSize32(tag);
-      bool is_repeat = ShouldRepeat(field, wiretype);
-      if (is_repeat) {
-        format_(
-            "ptr -= $1$;\n"
-            "do {\n"
-            "  ptr += $1$;\n",
-            tag_size);
-        format_.Indent();
-      }
-      GenerateFieldBody(wiretype, field);
-      if (is_repeat) {
-        format_.Outdent();
-        format_(
-            "  if (!ctx->DataAvailable(ptr)) break;\n"
-            "} while ($pi_ns$::ExpectTag<$1$>(ptr));\n",
-            tag);
-      }
-      format_.Outdent();
-      if (fallback_tag) {
-        format_("} else if (static_cast<$uint8$>(tag) == $1$) {\n",
-                fallback_tag & 0xFF);
-        format_.Indent();
-        GenerateFieldBody(WireFormatLite::GetTagWireType(fallback_tag), field);
-        format_.Outdent();
-      }
-      format_.Outdent();
-      format_(
-          "  } else goto handle_unusual;\n"
-          "  continue;\n");
-    }  // for loop over ordered fields
-
-    // Default case
-    if (!ordered_fields.empty()) format_("default: {\n");
-    if (!ordered_fields.empty()) format_("handle_unusual:\n");
-    format_(
-        "  if ((tag == 0) || ((tag & 7) == 4)) {\n"
-        "    CHK_(ptr);\n"
-        "    ctx->SetLastTag(tag);\n"
-        "    goto success;\n"
-        "  }\n");
-    if (IsMapEntryMessage(descriptor)) {
-      format_("  continue;\n");
-    } else {
-      if (descriptor->extension_range_count() > 0) {
-        format_("if (");
-        for (int i = 0; i < descriptor->extension_range_count(); i++) {
-          const Descriptor::ExtensionRange* range =
-              descriptor->extension_range(i);
-          if (i > 0) format_(" ||\n    ");
-
-          uint32_t start_tag = WireFormatLite::MakeTag(
-              range->start, static_cast<WireFormatLite::WireType>(0));
-          uint32_t end_tag = WireFormatLite::MakeTag(
-              range->end, static_cast<WireFormatLite::WireType>(0));
-
-          if (range->end > FieldDescriptor::kMaxNumber) {
-            format_("($1$u <= tag)", start_tag);
-          } else {
-            format_("($1$u <= tag && tag < $2$u)", start_tag, end_tag);
-          }
-        }
-        format_(") {\n");
-        format_(
-            "  ptr = _extensions_.ParseField(tag, ptr,\n"
-            "      internal_default_instance(), &_internal_metadata_, ctx);\n"
-            "  CHK_(ptr != nullptr);\n"
-            "  continue;\n"
-            "}\n");
-      }
-      format_(
-          "  ptr = UnknownFieldParse(tag,\n"
-          "      _internal_metadata_.mutable_unknown_fields<$unknown_"
-          "fields_type$>(),\n"
-          "      ptr, ctx);\n"
-          "  CHK_(ptr != nullptr);\n"
-          "  continue;\n");
-    }
-    if (!ordered_fields.empty()) format_("}\n");  // default case
-    format_.Outdent();
-    format_.Outdent();
-    if (!ordered_fields.empty()) format_("  }  // switch\n");
-    format_("}  // while\n");
-  }
-};
-
-void GenerateParserLoop(const Descriptor* descriptor, int num_hasbits,
-                        const Options& options,
-                        MessageSCCAnalyzer* scc_analyzer,
-                        io::Printer* printer) {
-  ParseLoopGenerator generator(num_hasbits, options, scc_analyzer, printer);
-  generator.GenerateParserLoop(descriptor);
-}
-
-=======
->>>>>>> ce560630
 static bool HasExtensionFromFile(const Message& msg, const FileDescriptor* file,
                                  const Options& options,
                                  bool* has_opt_codesize_extension) {
