# Protocol Buffers - Google's data interchange format
# Copyright 2022 Google Inc.  All rights reserved.
#
# Use of this source code is governed by a BSD-style
# license that can be found in the LICENSE file or at
# https://developers.google.com/open-source/licenses/bsd

module Google
  module Protobuf
    class FFI
      # DefPool
<<<<<<< HEAD
      attach_function :add_serialized_file,   :upb_DefPool_AddFile,           [:DefPool, :FileDescriptorProto, Status.by_ref], :FileDef
      attach_function :free_descriptor_pool,  :upb_DefPool_Free,              [:DefPool], :void
      attach_function :create_descriptor_pool,:upb_DefPool_New,               [], :DefPool
      attach_function :lookup_enum,           :upb_DefPool_FindEnumByName,    [:DefPool, :string], EnumDescriptor
      attach_function :lookup_msg,            :upb_DefPool_FindMessageByName, [:DefPool, :string], Descriptor
      # FileDescriptorProto
      attach_function :parse,                 :FileDescriptorProto_parse,     [:binary_string, :size_t, Internal::Arena], :FileDescriptorProto
=======
      attach_function :add_serialized_file,   :upb_DefPool_AddFile,            [:DefPool, :FileDescriptorProto, Status.by_ref], :FileDef
      attach_function :free_descriptor_pool,  :upb_DefPool_Free,               [:DefPool], :void
      attach_function :create_descriptor_pool,:upb_DefPool_New,                [], :DefPool
      attach_function :get_extension_registry,:upb_DefPool_ExtensionRegistry,  [:DefPool],  :ExtensionRegistry
      attach_function :lookup_enum,           :upb_DefPool_FindEnumByName,     [:DefPool, :string], EnumDescriptor
      attach_function :lookup_extension,      :upb_DefPool_FindExtensionByName,[:DefPool, :string], FieldDescriptor
      attach_function :lookup_msg,            :upb_DefPool_FindMessageByName,  [:DefPool, :string], Descriptor

        # FileDescriptorProto
      attach_function :parse,                 :FileDescriptorProto_parse,      [:binary_string, :size_t, Internal::Arena], :FileDescriptorProto
>>>>>>> a2e03a38
    end
    class DescriptorPool
      attr :descriptor_pool
      attr_accessor :descriptor_class_by_def

      def initialize
        @descriptor_pool = ::FFI::AutoPointer.new(Google::Protobuf::FFI.create_descriptor_pool, Google::Protobuf::FFI.method(:free_descriptor_pool))
        @descriptor_class_by_def = {}

        # Should always be the last expression of the initializer to avoid
        # leaking references to this object before construction is complete.
        Google::Protobuf::OBJECT_CACHE.try_add @descriptor_pool.address, self
      end

      def add_serialized_file(file_contents)
        # Allocate memory sized to file_contents
        memBuf = ::FFI::MemoryPointer.new(:char, file_contents.bytesize)
        # Insert the data
        memBuf.put_bytes(0, file_contents)
        temporary_arena = Google::Protobuf::FFI.create_arena
        file_descriptor_proto = Google::Protobuf::FFI.parse memBuf, file_contents.bytesize, temporary_arena
        raise ArgumentError.new("Unable to parse FileDescriptorProto") if file_descriptor_proto.null?

        status = Google::Protobuf::FFI::Status.new
        file_descriptor = Google::Protobuf::FFI.add_serialized_file @descriptor_pool, file_descriptor_proto, status
        if file_descriptor.null?
          raise TypeError.new("Unable to build file to DescriptorPool: #{Google::Protobuf::FFI.error_message(status)}")
        else
          @descriptor_class_by_def[file_descriptor.address] = FileDescriptor.new file_descriptor, self
        end
      end

      def lookup name
        Google::Protobuf::FFI.lookup_msg(@descriptor_pool, name) ||
          Google::Protobuf::FFI.lookup_enum(@descriptor_pool, name) ||
          Google::Protobuf::FFI.lookup_extension(@descriptor_pool, name)
      end

      def self.generated_pool
        @@generated_pool ||= DescriptorPool.new
      end

      private

      # Implementation details below are subject to breaking changes without
      # warning and are intended for use only within the gem.

      def get_file_descriptor file_def
        return nil if file_def.null?
        @descriptor_class_by_def[file_def.address] ||= FileDescriptor.new(file_def, self)
      end
    end
  end
end<|MERGE_RESOLUTION|>--- conflicted
+++ resolved
@@ -9,15 +9,6 @@
   module Protobuf
     class FFI
       # DefPool
-<<<<<<< HEAD
-      attach_function :add_serialized_file,   :upb_DefPool_AddFile,           [:DefPool, :FileDescriptorProto, Status.by_ref], :FileDef
-      attach_function :free_descriptor_pool,  :upb_DefPool_Free,              [:DefPool], :void
-      attach_function :create_descriptor_pool,:upb_DefPool_New,               [], :DefPool
-      attach_function :lookup_enum,           :upb_DefPool_FindEnumByName,    [:DefPool, :string], EnumDescriptor
-      attach_function :lookup_msg,            :upb_DefPool_FindMessageByName, [:DefPool, :string], Descriptor
-      # FileDescriptorProto
-      attach_function :parse,                 :FileDescriptorProto_parse,     [:binary_string, :size_t, Internal::Arena], :FileDescriptorProto
-=======
       attach_function :add_serialized_file,   :upb_DefPool_AddFile,            [:DefPool, :FileDescriptorProto, Status.by_ref], :FileDef
       attach_function :free_descriptor_pool,  :upb_DefPool_Free,               [:DefPool], :void
       attach_function :create_descriptor_pool,:upb_DefPool_New,                [], :DefPool
@@ -28,7 +19,6 @@
 
         # FileDescriptorProto
       attach_function :parse,                 :FileDescriptorProto_parse,      [:binary_string, :size_t, Internal::Arena], :FileDescriptorProto
->>>>>>> a2e03a38
     end
     class DescriptorPool
       attr :descriptor_pool
