--- conflicted
+++ resolved
@@ -1,5 +1,3 @@
-<<<<<<< HEAD
-=======
 2019-12-10 version 3.11.2 (C++/Java/Python/PHP/Objective-C/C#/Ruby/JavaScript)
 
   PHP
@@ -12,7 +10,6 @@
   * Extern declare protobuf_globals (#6946)
 
 
->>>>>>> 63cfdafa
 2019-11-19 version 3.11.0 (C++/Java/Python/PHP/Objective-C/C#/Ruby/JavaScript)
 
   C++
@@ -28,10 +25,7 @@
   * Skip extension tag validation for MessageSet if unknown dependencies are allowed
   * Updated deprecation macros to annotate deprecated code (#6612)
   * Remove conversion warning in MapEntryFuncs::ByteSizeLong (#6766)
-<<<<<<< HEAD
-=======
   * Revert "Make shared libraries be able to link to MSVC static runtime libraries, so that VC runtime is not required." (#6914)
->>>>>>> 63cfdafa
 
   Java
   * Remove the usage of MethodHandle, so that Android users prior to API version 26 can use protobuf-java
@@ -52,10 +46,7 @@
   PHP
   * Avoid too much overhead in layout_init (#6716)
   * Lazily Create Singular Wrapper Message (#6833)
-<<<<<<< HEAD
-=======
   * Implement lazy loading of php class for proto messages (#6911)
->>>>>>> 63cfdafa
 
   Ruby
   * Ruby lazy wrappers optimization (#6797)
