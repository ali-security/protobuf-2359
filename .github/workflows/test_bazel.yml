--- conflicted
+++ resolved
@@ -32,14 +32,7 @@
         include:
           - runner: ubuntu
             bazelversion: '6.4.0'
-<<<<<<< HEAD
-            bzlmod: true
-            continuous-only: true
-          - runner: ubuntu
-            bazelversion: '6.4.0'
-=======
             # Not running Bazel 6 with bzlmod, because it doesn't support use_repo_rule in rules_jvm_external
->>>>>>> 507ba36e
             bzlmod: false
             continuous-only: true
     runs-on: ${{ matrix.runner }}-latest
