--[[

  Code to generate a C API in:
    foo.proto -> foo.upb.h
                 foo.upb.c

  This code is evolving very quickly and so there are lots of little things
  that aren't perfect right now.  As it settles a little more, the code
  quality should improve.

--]]

local upb = require "upb"
local dump_cinit = require "dump_cinit"
local export = {}

local typemap = {
  [upb.TYPE_BOOL]     = "bool",
  [upb.TYPE_FLOAT]    = "float",
  [upb.TYPE_INT32]    = "int32_t",
  [upb.TYPE_UINT32]   = "uint32_t",
  [upb.TYPE_DOUBLE]   = "double",
  [upb.TYPE_INT64]    = "int64_t",
  [upb.TYPE_UINT64]   = "uint64_t",
  [upb.TYPE_STRING]   = "upb_stringview",
  [upb.TYPE_BYTES]    = "upb_stringview",
}

function strip_proto(filename)
  return string.gsub(filename, '%.proto$','')
end

local function join(...)
  return table.concat({...}, ".")
end

local function to_cident(...)
  return string.gsub(join(...), "[%./]", "_")
end

local function to_preproc(...)
  return string.upper(to_cident(...))
end

-- Strips away last path element, ie:
--   foo.Bar.Baz -> foo.Bar
local function remove_name(name)
  local package_end = 0
  for i=1,string.len(name) do
    if string.byte(name, i) == string.byte(".", 1) then
      package_end = i - 1
    end
  end
  return string.sub(name, 1, package_end)
end

local function enum_value_symbol(enumdef, name)
  return to_cident(remove_name(enumdef:full_name())) .. "_" .. name
end

local function dump_enum_vals(enumdef, append)
  local enum_vals = {}

  for k, v in enumdef:values() do
    enum_vals[#enum_vals + 1] = {k, v}
  end

  table.sort(enum_vals, function(a, b) return a[2] < b[2] end)

  -- protobuf convention is that enum values are scoped at the level of the
  -- enum itself, to follow C++.  Ie, if you have the enum:
  -- message Foo {
  --   enum E {
  --     VAL1 = 1;
  --     VAL2 = 2;
  --   }
  -- }
  --
  -- The name of VAL1 is Foo.VAL1, not Foo.E.VAL1.
  --
  -- This seems a bit sketchy, but people often name their enum values
  -- accordingly, ie:
  --
  -- enum Foo {
  --   FOO_VAL1 = 1;
  --   FOO_VAL2 = 2;
  -- }
  --
  -- So if we don't respect this also, we end up with constants that look like:
  --
  --   GOOGLE_PROTOBUF_FIELDDESCRIPTORPROTO_TYPE_TYPE_DOUBLE = 1
  --
  -- (notice the duplicated "TYPE").
  local cident = to_cident(remove_name(enumdef:full_name()))
  for i, pair in ipairs(enum_vals) do
    k, v = pair[1], pair[2]
    append('  %s = %d', enum_value_symbol(enumdef, k), v)
    if i == #enum_vals then
      append('\n')
    else
      append(',\n')
    end
  end
end

local function field_default(field)
  if field:type() == upb.TYPE_MESSAGE then
    return "NULL"
  elseif field:type() == upb.TYPE_STRING or
         field:type() == upb.TYPE_BYTES then
    local default = field:default() or ""
    return string.format('upb_stringview_make("%s", strlen("%s"))', field:default(), field:default())
  elseif field:type() == upb.TYPE_ENUM then
    return enum_value_symbol(field:subdef(), field:default())
  else
    return field:default();
  end
end

local function ctype(field)
  if field:label() == upb.LABEL_REPEATED then
    return "upb_array*"
  elseif field:type() == upb.TYPE_MESSAGE then
    if field:containing_type():file() == field:subdef():file() then
      return to_cident(field:subdef():full_name()) .. "*"
    else
      return "struct " .. to_cident(field:subdef():full_name()) .. "*"
    end
  elseif field:type() == upb.TYPE_ENUM then
    return to_cident(field:subdef():full_name())
  else
    return typemap[field:type()] or "void*"
  end
end

local function emit_file_warning(filedef, append)
  append('/* This file was generated by upbc (the upb compiler) from the input\n')
  append(' * file:\n')
  append(' *\n')
  append(' *     %s\n', filedef:name())
  append(' *\n')
  append(' * Do not edit -- your changes will be discarded when the file is\n')
  append(' * regenerated. */\n\n')
end

local function field_layout_rank(field)
  -- Order:
  --   1, 2, 3. primitive fields (8, 4, 1 byte)
<<<<<<< HEAD
  --   4. string fields
  --   5. submessage fields
  --   6. repeated fields
=======
  --   4. oneof fields
  --   5. string fields
  --   6. submessage fields
  --   7. repeated fields
  --
  -- This has the following nice properties:
  --
  --  1. padding alignment is (nearly) minimized.
  --  2. fields that might have defaults (1-5) are segregated
  --     from fields that are always zero-initialized (6-7).
>>>>>>> 1278ff89
  local rank
  if field:containing_oneof() then
    rank = 100  -- These go last (actually we skip them).
  elseif field:label() == upb.LABEL_REPEATED then
    rank = 6
  elseif field:type() == upb.TYPE_MESSAGE then
    rank = 5
  elseif field:type() == upb.TYPE_STRING or field:type() == upb.TYPE_BYTES then
    rank = 4
  elseif field:type() == upb.TYPE_BOOL then
    rank = 3
  elseif field:type() == upb.TYPE_FLOAT or
         field:type() == upb.TYPE_INT32 or
         field:type() == upb.TYPE_UINT32 then
    rank = 2
  else
    rank = 1
  end

  -- Break ties with field number.
  return (rank * 2^29) + field:number()
end

local function has_hasbit(field)
  if field:containing_type():file():syntax() == upb.SYNTAX_PROTO2 then
    return field:label() ~= upb.LABEL_REPEATED and not field:containing_oneof()
  else
    return false
  end
end

local function write_h_file(filedef, append)
  emit_file_warning(filedef, append)
  local basename_preproc = to_preproc(filedef:name())
  append('#ifndef %s_UPB_H_\n', basename_preproc)
  append('#define %s_UPB_H_\n\n', basename_preproc)

  append('#include "upb/msg.h"\n\n')

  append('UPB_BEGIN_EXTERN_C\n\n')

  for msg in filedef:defs(upb.DEF_MSG) do
    -- TODO(haberman): forward declare C++ type names so we can use
    -- UPB_DECLARE_TYPE().
    local msgname = to_cident(msg:full_name())
    append('struct %s;\n', msgname)
    append('typedef struct %s %s;\n', msgname, msgname)
  end

  append("/* Enums */\n\n")
  for _, def in ipairs(sorted_defs(filedef:defs(upb.DEF_ENUM))) do
    local cident = to_cident(def:full_name())
    append('typedef enum {\n')
    dump_enum_vals(def, append)
    append('} %s;\n\n', cident)
  end

  for msg in filedef:defs(upb.DEF_MSG) do
    local msgname = to_cident(msg:full_name())
    append('/* %s message definition. */\n', msgname)
    append('extern const upb_msglayout_msginit_v1 %s_msginit;\n', msgname)
    append('%s *%s_new(upb_env *env);\n', msgname, msgname)
    append('%s *%s_parsenew(upb_stringview buf, upb_env *env);\n',
           msgname, msgname)
    append('char *%s_serialize(%s *msg, upb_env *env, size_t *len);\n',
           msgname, msgname)
    append('void %s_free(%s *msg, upb_env *env);\n', msgname, msgname)
    append('\n')

    append('/* %s getters. */\n', msgname)
    local setters, get_setters = dump_cinit.str_appender()
    for field in msg:fields() do
      local fieldname = to_cident(field:name())
      if field:type() == upb.TYPE_MESSAGE and
          field:subdef():file() ~= filedef then
        -- Forward declaration for message type declared in another file.
        append('struct %s;\n', to_cident(field:subdef():full_name()))
      end
      if field:label() == upb.LABEL_REPEATED then
      else
        local typename = ctype(field)
        append('%s %s_%s(const %s *msg);\n',
               typename, msgname, fieldname, msgname)
        setters('void %s_set_%s(%s *msg, %s value);\n',
                msgname, fieldname, msgname, typename)
      end
    end

    for oneof in msg:oneofs() do
      local fullname = to_cident(oneof:containing_type():full_name() .. "." .. oneof:name())
      append('typedef enum {\n')
      for field in oneof:fields() do
        append('  %s = %d,\n', fullname .. "_" .. field:name(), field:number())
      end
      append('  %s_NOT_SET = 0,\n', fullname)
      append('} %s_oneofcases;\n', fullname)
      append('%s_oneofcases %s_case(const %s *msg);\n', fullname, fullname, msgname)
    end

    append('\n')
    append('/* %s setters. */\n', msgname)
    append(get_setters())

    append('\n')
    append('\n')
  end

  append('UPB_END_EXTERN_C')

  append('\n')
  append('\n')

  append('#endif  /* %s_UPB_H_ */\n', basename_preproc)
end

local function write_c_file(filedef, hfilename, append)
  emit_file_warning(filedef, append)

  append('#include <stddef.h>\n')
  append('#include "upb/decode.h"\n\n')
  append('#include "upb/encode.h"\n\n')
  append('#include "upb/msg.h"\n')
  append('#include "upb/upb.h"\n')
  append('#include "%s"\n\n', hfilename)

  for dep in filedef:dependencies() do
    local outbase = strip_proto(dep:name())
    append('#include "%s.upb.h"\n', outbase)
  end

  append('\n')

  for msg in filedef:defs(upb.DEF_MSG) do
    local msgname = to_cident(msg:full_name())

    local fields_array_ref = "NULL"
    local submsgs_array_ref = "NULL"
    local oneofs_array_ref = "NULL"
    local field_count = 0
    local submsg_count = 0
    local submsg_set = {}
    local submsg_indexes = {}
    local hasbit_count = 0
    local hasbit_indexes = {}
    local oneof_count = 0
    local oneof_indexes = {}

    -- Create a layout order for oneofs.
    local oneofs_layout_order = {}
    for oneof in msg:oneofs() do
      table.insert(oneofs_layout_order, oneof)
    end
    table.sort(oneofs_layout_order, function(a, b)
      return a:name() < b:name()
    end)

    for _, oneof in ipairs(oneofs_layout_order) do
      oneof_indexes[oneof] = oneof_count
      oneof_count = oneof_count + 1
    end

    -- Create a layout order for fields.  We use this order for the struct and
    -- for offsets, but our list of fields we keep in field number order.
    local fields_layout_order = {}
    for field in msg:fields() do
      table.insert(fields_layout_order, field)
    end
    table.sort(fields_layout_order, function(a, b)
      return field_layout_rank(a) < field_layout_rank(b)
    end)

    -- Another sorted array in field number order.
    local fields_number_order = {}
    for field in msg:fields() do
      table.insert(fields_number_order, field)
    end
    table.sort(fields_number_order, function(a, b)
      return a:number() < b:number()
    end)

    append('struct %s {\n', msgname)

    -- Non-oneof fields.
    for _, field in ipairs(fields_layout_order) do
      field_count = field_count + 1

      if field:type() == upb.TYPE_MESSAGE then
        submsg_count = submsg_count + 1
        submsg_set[field:subdef()] = true
      end

      if field:containing_oneof() then
        -- Do nothing now
      else
        if has_hasbit(field) then
          hasbit_indexes[field] = hasbit_count
          hasbit_count = hasbit_count + 1
        end

        append('  %s %s;\n', ctype(field), field:name())
      end
    end

    local oneof_last_fields = {}
    -- Oneof fields.
    for oneof in msg:oneofs() do
      local fullname = to_cident(oneof:containing_type():full_name() .. "." .. oneof:name())
      append('  union {\n')
      oneof_last_fields[oneof] = ""
      for field in oneof:fields() do
        oneof_last_fields[oneof] = field:name()
        append('    %s %s;\n', ctype(field), field:name())
      end
      append('  } %s;\n', oneof:name())
      append('  %s_oneofcases %s_case;\n', fullname, oneof:name())
    end

    append('};\n\n')

    if oneof_count > 0 then
      local oneofs_array_name = msgname .. "_oneofs"
      oneofs_array_ref = "&" .. oneofs_array_name .. "[0]"
      append('static const upb_msglayout_oneofinit_v1 %s[%s] = {\n',
             oneofs_array_name, oneof_count)
      for _, oneof in ipairs(oneofs_layout_order) do
        append('  {offsetof(%s, %s), offsetof(%s, %s_case)},\n',
               msgname, oneof:name(), msgname, oneof:name())
      end
      append('};\n\n')
    end

    if submsg_count > 0 then
      -- TODO(haberman): could save a little bit of space by only generating a
      -- "submsgs" array for every strongly-connected component.
      local submsgs_array_name = msgname .. "_submsgs"
      submsgs_array_ref = "&" .. submsgs_array_name .. "[0]"
      append('static const upb_msglayout_msginit_v1 *const %s[%s] = {\n',
             submsgs_array_name, submsg_count)

      -- Create a deterministically-sorted array of submessage entries.
      local submsg_array = {}
      for k, v in pairs(submsg_set) do
        table.insert(submsg_array, k)
      end
      table.sort(submsg_array, function(a, b)
        return a:full_name() < b:full_name()
      end)

      for i, submsg in ipairs(submsg_array) do
        append('  &%s_msginit,\n', to_cident(submsg:full_name()))
        submsg_indexes[submsg] = i - 1
      end

      append('};\n\n')
    end

    if field_count > 0 then
      local fields_array_name = msgname .. "__fields"
      fields_array_ref = "&" .. fields_array_name .. "[0]"
      append('static const upb_msglayout_fieldinit_v1 %s[%s] = {\n',
             fields_array_name, field_count)
      for _, field in ipairs(fields_number_order) do
        local submsg_index = "-1"
        local oneof_index = "UPB_NOT_IN_ONEOF"
        if field:type() == upb.TYPE_MESSAGE then
          submsg_index = submsg_indexes[field:subdef()]
        end
        if field:containing_oneof() then
          oneof_index = oneof_indexes[field:containing_oneof()]
        end
        -- TODO(haberman): oneofs.
        append('  {%s, offsetof(%s, %s), %s, %s, %s, %s, %s},\n',
               field:number(),
               msgname,
               (field:containing_oneof() and field:containing_oneof():name()) or field:name(),
               hasbit_indexes[field] or "-1",
               oneof_index,
               submsg_index,
               field:descriptor_type(),
               field:label())
      end
      append('};\n\n')
    end

    append('const upb_msglayout_msginit_v1 %s_msginit = {\n', msgname)
    append('  %s,\n', submsgs_array_ref)
    append('  %s,\n', fields_array_ref)
    append('  %s,\n', oneofs_array_ref)
    append('  NULL, /* TODO. default_msg */\n')
    append('  UPB_ALIGNED_SIZEOF(%s), %s, %s, %s, %s\n',
           msgname, field_count,
           0, -- TODO: oneof_count
           'false', -- TODO: extendable
           'true' -- TODO: is_proto2
          )
    append('};\n\n')

    append('%s *%s_new(upb_env *env) {\n', msgname, msgname)
    append('  %s *msg = upb_env_malloc(env, sizeof(*msg));\n',
           msgname)
    append('  memset(msg, 0, sizeof(*msg));  /* TODO: defaults */\n')
    append('  return msg;\n')
    append('}\n')

    append('%s *%s_parsenew(upb_stringview buf, upb_env *env) {\n',
           msgname, msgname)
    append('  %s *msg = %s_new(env);\n', msgname, msgname)
    append('  if (upb_decode(buf, msg, &%s_msginit, env)) {\n', msgname)
    append('    return msg;\n')
    append('  } else {\n')
    append('    return NULL;\n')
    append('  }\n')
    append('}\n')

    append('char *%s_serialize(%s *msg, upb_env *env, size_t *size) {\n',
           msgname, msgname)
    append('  return upb_encode(msg, &%s_msginit, env, size);\n', msgname)
    append('}\n')

    for field in msg:fields() do
      local typename = ctype(field)
      append('%s %s_%s(const %s *msg) {\n',
             typename, msgname, field:name(), msgname);
      if field:containing_oneof() then
        local oneof = field:containing_oneof()
        append('  return msg->%s_case == %s ? msg->%s.%s : %s;\n',
               oneof:name(), field:number(), oneof:name(), field:name(),
               field_default(field))
      else
        append('  return msg->%s;\n', field:name())
      end
      append('}\n')
      append('void %s_set_%s(%s *msg, %s value) {\n',
             msgname, field:name(), msgname, typename);
      if field:containing_oneof() then
        local oneof = field:containing_oneof()
        append('  msg->%s.%s = value;\n', oneof:name(), field:name())
        append('  msg->%s_case = %s;\n', oneof:name(), field:number())
      else
        append('  msg->%s = value;\n', field:name())
      end
      append('}\n')
    end

    for oneof in msg:oneofs() do
      local fullname = to_cident(oneof:containing_type():full_name() .. "." .. oneof:name())
      append('%s_oneofcases %s_case(const %s *msg) {\n', fullname, fullname, msgname)
      append('  return msg->%s_case;\n', oneof:name())
      append('}\n')
    end
  end
end

function export.write_gencode(filedef, hfilename, append_h, append_c)
  write_h_file(filedef, append_h)
  write_c_file(filedef, hfilename, append_c)
end

return export<|MERGE_RESOLUTION|>--- conflicted
+++ resolved
@@ -146,22 +146,15 @@
 local function field_layout_rank(field)
   -- Order:
   --   1, 2, 3. primitive fields (8, 4, 1 byte)
-<<<<<<< HEAD
   --   4. string fields
   --   5. submessage fields
   --   6. repeated fields
-=======
-  --   4. oneof fields
-  --   5. string fields
-  --   6. submessage fields
-  --   7. repeated fields
   --
   -- This has the following nice properties:
   --
   --  1. padding alignment is (nearly) minimized.
-  --  2. fields that might have defaults (1-5) are segregated
-  --     from fields that are always zero-initialized (6-7).
->>>>>>> 1278ff89
+  --  2. fields that might have defaults (1-4) are segregated
+  --     from fields that are always zero-initialized (5-7).
   local rank
   if field:containing_oneof() then
     rank = 100  -- These go last (actually we skip them).
