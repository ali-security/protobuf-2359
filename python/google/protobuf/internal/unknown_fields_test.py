#! /usr/bin/env python
# -*- coding: utf-8 -*-
#
# Protocol Buffers - Google's data interchange format
# Copyright 2008 Google Inc.  All rights reserved.
# https://developers.google.com/protocol-buffers/
#
# Redistribution and use in source and binary forms, with or without
# modification, are permitted provided that the following conditions are
# met:
#
#     * Redistributions of source code must retain the above copyright
# notice, this list of conditions and the following disclaimer.
#     * Redistributions in binary form must reproduce the above
# copyright notice, this list of conditions and the following disclaimer
# in the documentation and/or other materials provided with the
# distribution.
#     * Neither the name of Google Inc. nor the names of its
# contributors may be used to endorse or promote products derived from
# this software without specific prior written permission.
#
# THIS SOFTWARE IS PROVIDED BY THE COPYRIGHT HOLDERS AND CONTRIBUTORS
# "AS IS" AND ANY EXPRESS OR IMPLIED WARRANTIES, INCLUDING, BUT NOT
# LIMITED TO, THE IMPLIED WARRANTIES OF MERCHANTABILITY AND FITNESS FOR
# A PARTICULAR PURPOSE ARE DISCLAIMED. IN NO EVENT SHALL THE COPYRIGHT
# OWNER OR CONTRIBUTORS BE LIABLE FOR ANY DIRECT, INDIRECT, INCIDENTAL,
# SPECIAL, EXEMPLARY, OR CONSEQUENTIAL DAMAGES (INCLUDING, BUT NOT
# LIMITED TO, PROCUREMENT OF SUBSTITUTE GOODS OR SERVICES; LOSS OF USE,
# DATA, OR PROFITS; OR BUSINESS INTERRUPTION) HOWEVER CAUSED AND ON ANY
# THEORY OF LIABILITY, WHETHER IN CONTRACT, STRICT LIABILITY, OR TORT
# (INCLUDING NEGLIGENCE OR OTHERWISE) ARISING IN ANY WAY OUT OF THE USE
# OF THIS SOFTWARE, EVEN IF ADVISED OF THE POSSIBILITY OF SUCH DAMAGE.

"""Test for preservation of unknown fields in the pure Python implementation."""

__author__ = 'bohdank@google.com (Bohdan Koval)'

import unittest
<<<<<<< HEAD
try:
    from unittest import skipIf
except ImportError:
    def skipIf(predicate, message):
        def decorator(wrapped):
            if predicate:
                def _noop(*args, **kw):
                    pass
                return _noop
            return wrapped
        return decorator

=======
>>>>>>> 38a56ee4
from google.protobuf import unittest_mset_pb2
from google.protobuf import unittest_pb2
from google.protobuf import unittest_proto3_arena_pb2
from google.protobuf.internal import api_implementation
from google.protobuf.internal import encoder
from google.protobuf.internal import missing_enum_values_pb2
from google.protobuf.internal import test_util
from google.protobuf.internal import type_checkers


<<<<<<< HEAD
@skipIf(
    api_implementation.Type() == 'cpp' and api_implementation.Version() == 2,
    'C++ implementation does not expose unknown fields to Python')
class UnknownFieldsTest(unittest.TestCase):
=======
class UnknownFieldsTest(unittest.TestCase):

  def setUp(self):
    self.descriptor = unittest_pb2.TestAllTypes.DESCRIPTOR
    self.all_fields = unittest_pb2.TestAllTypes()
    test_util.SetAllFields(self.all_fields)
    self.all_fields_data = self.all_fields.SerializeToString()
    self.empty_message = unittest_pb2.TestEmptyMessage()
    self.empty_message.ParseFromString(self.all_fields_data)

  def testSerialize(self):
    data = self.empty_message.SerializeToString()

    # Don't use assertEqual because we don't want to dump raw binary data to
    # stdout.
    self.assertTrue(data == self.all_fields_data)

  def testSerializeProto3(self):
    # Verify that proto3 doesn't preserve unknown fields.
    message = unittest_proto3_arena_pb2.TestEmptyMessage()
    message.ParseFromString(self.all_fields_data)
    self.assertEqual(0, len(message.SerializeToString()))

  def testByteSize(self):
    self.assertEqual(self.all_fields.ByteSize(), self.empty_message.ByteSize())

  def testListFields(self):
    # Make sure ListFields doesn't return unknown fields.
    self.assertEqual(0, len(self.empty_message.ListFields()))

  def testSerializeMessageSetWireFormatUnknownExtension(self):
    # Create a message using the message set wire format with an unknown
    # message.
    raw = unittest_mset_pb2.RawMessageSet()

    # Add an unknown extension.
    item = raw.item.add()
    item.type_id = 1545009
    message1 = unittest_mset_pb2.TestMessageSetExtension1()
    message1.i = 12345
    item.message = message1.SerializeToString()

    serialized = raw.SerializeToString()

    # Parse message using the message set wire format.
    proto = unittest_mset_pb2.TestMessageSet()
    proto.MergeFromString(serialized)

    # Verify that the unknown extension is serialized unchanged
    reserialized = proto.SerializeToString()
    new_raw = unittest_mset_pb2.RawMessageSet()
    new_raw.MergeFromString(reserialized)
    self.assertEqual(raw, new_raw)

  # C++ implementation for proto2 does not currently take into account unknown
  # fields when checking equality.
  #
  # TODO(haberman): fix this.
  @unittest.skipIf(
      api_implementation.Type() == 'cpp' and api_implementation.Version() == 2,
      'C++ implementation does not expose unknown fields to Python')
  def testEquals(self):
    message = unittest_pb2.TestEmptyMessage()
    message.ParseFromString(self.all_fields_data)
    self.assertEqual(self.empty_message, message)

    self.all_fields.ClearField('optional_string')
    message.ParseFromString(self.all_fields.SerializeToString())
    self.assertNotEqual(self.empty_message, message)


@unittest.skipIf(
    api_implementation.Type() == 'cpp' and api_implementation.Version() == 2,
    'C++ implementation does not expose unknown fields to Python')
class UnknownFieldsAccessorsTest(unittest.TestCase):
>>>>>>> 38a56ee4

  def setUp(self):
    self.descriptor = unittest_pb2.TestAllTypes.DESCRIPTOR
    self.all_fields = unittest_pb2.TestAllTypes()
    test_util.SetAllFields(self.all_fields)
    self.all_fields_data = self.all_fields.SerializeToString()
    self.empty_message = unittest_pb2.TestEmptyMessage()
    self.empty_message.ParseFromString(self.all_fields_data)
    self.unknown_fields = self.empty_message._unknown_fields

  def GetField(self, name):
    field_descriptor = self.descriptor.fields_by_name[name]
    wire_type = type_checkers.FIELD_TYPE_TO_WIRE_TYPE[field_descriptor.type]
    field_tag = encoder.TagBytes(field_descriptor.number, wire_type)
    result_dict = {}
    for tag_bytes, value in self.unknown_fields:
      if tag_bytes == field_tag:
        decoder = unittest_pb2.TestAllTypes._decoders_by_tag[tag_bytes][0]
        decoder(value, 0, len(value), self.all_fields, result_dict)
    return result_dict[field_descriptor]

  def testEnum(self):
    value = self.GetField('optional_nested_enum')
    self.assertEqual(self.all_fields.optional_nested_enum, value)

  def testRepeatedEnum(self):
    value = self.GetField('repeated_nested_enum')
    self.assertEqual(self.all_fields.repeated_nested_enum, value)

  def testVarint(self):
    value = self.GetField('optional_int32')
    self.assertEqual(self.all_fields.optional_int32, value)

  def testFixed32(self):
    value = self.GetField('optional_fixed32')
    self.assertEqual(self.all_fields.optional_fixed32, value)

  def testFixed64(self):
    value = self.GetField('optional_fixed64')
    self.assertEqual(self.all_fields.optional_fixed64, value)

  def testLengthDelimited(self):
    value = self.GetField('optional_string')
    self.assertEqual(self.all_fields.optional_string, value)

  def testGroup(self):
    value = self.GetField('optionalgroup')
    self.assertEqual(self.all_fields.optionalgroup, value)

  def testCopyFrom(self):
    message = unittest_pb2.TestEmptyMessage()
    message.CopyFrom(self.empty_message)
    self.assertEqual(self.unknown_fields, message._unknown_fields)

  def testMergeFrom(self):
    message = unittest_pb2.TestAllTypes()
    message.optional_int32 = 1
    message.optional_uint32 = 2
    source = unittest_pb2.TestEmptyMessage()
    source.ParseFromString(message.SerializeToString())

    message.ClearField('optional_int32')
    message.optional_int64 = 3
    message.optional_uint32 = 4
    destination = unittest_pb2.TestEmptyMessage()
    destination.ParseFromString(message.SerializeToString())
    unknown_fields = destination._unknown_fields[:]

    destination.MergeFrom(source)
    self.assertEqual(unknown_fields + source._unknown_fields,
                     destination._unknown_fields)

  def testClear(self):
    self.empty_message.Clear()
    self.assertEqual(0, len(self.empty_message._unknown_fields))

  def testUnknownExtensions(self):
    message = unittest_pb2.TestEmptyMessageWithExtensions()
    message.ParseFromString(self.all_fields_data)
    self.assertEqual(self.empty_message._unknown_fields,
                     message._unknown_fields)



<<<<<<< HEAD
@skipIf(
=======
@unittest.skipIf(
>>>>>>> 38a56ee4
    api_implementation.Type() == 'cpp' and api_implementation.Version() == 2,
    'C++ implementation does not expose unknown fields to Python')
class UnknownEnumValuesTest(unittest.TestCase):

  def setUp(self):
    self.descriptor = missing_enum_values_pb2.TestEnumValues.DESCRIPTOR

    self.message = missing_enum_values_pb2.TestEnumValues()
    self.message.optional_nested_enum = (
      missing_enum_values_pb2.TestEnumValues.ZERO)
    self.message.repeated_nested_enum.extend([
      missing_enum_values_pb2.TestEnumValues.ZERO,
      missing_enum_values_pb2.TestEnumValues.ONE,
      ])
    self.message.packed_nested_enum.extend([
      missing_enum_values_pb2.TestEnumValues.ZERO,
      missing_enum_values_pb2.TestEnumValues.ONE,
      ])
    self.message_data = self.message.SerializeToString()
    self.missing_message = missing_enum_values_pb2.TestMissingEnumValues()
    self.missing_message.ParseFromString(self.message_data)
    self.unknown_fields = self.missing_message._unknown_fields

  def GetField(self, name):
    field_descriptor = self.descriptor.fields_by_name[name]
    wire_type = type_checkers.FIELD_TYPE_TO_WIRE_TYPE[field_descriptor.type]
    field_tag = encoder.TagBytes(field_descriptor.number, wire_type)
    result_dict = {}
    for tag_bytes, value in self.unknown_fields:
      if tag_bytes == field_tag:
        decoder = missing_enum_values_pb2.TestEnumValues._decoders_by_tag[
          tag_bytes][0]
        decoder(value, 0, len(value), self.message, result_dict)
    return result_dict[field_descriptor]

  def testUnknownEnumValue(self):
    self.assertFalse(self.missing_message.HasField('optional_nested_enum'))
    value = self.GetField('optional_nested_enum')
    self.assertEqual(self.message.optional_nested_enum, value)

  def testUnknownRepeatedEnumValue(self):
    value = self.GetField('repeated_nested_enum')
    self.assertEqual(self.message.repeated_nested_enum, value)

  def testUnknownPackedEnumValue(self):
    value = self.GetField('packed_nested_enum')
    self.assertEqual(self.message.packed_nested_enum, value)

  def testRoundTrip(self):
    new_message = missing_enum_values_pb2.TestEnumValues()
    new_message.ParseFromString(self.missing_message.SerializeToString())
    self.assertEqual(self.message, new_message)


if __name__ == '__main__':
  unittest.main()<|MERGE_RESOLUTION|>--- conflicted
+++ resolved
@@ -36,7 +36,6 @@
 __author__ = 'bohdank@google.com (Bohdan Koval)'
 
 import unittest
-<<<<<<< HEAD
 try:
     from unittest import skipIf
 except ImportError:
@@ -49,8 +48,6 @@
             return wrapped
         return decorator
 
-=======
->>>>>>> 38a56ee4
 from google.protobuf import unittest_mset_pb2
 from google.protobuf import unittest_pb2
 from google.protobuf import unittest_proto3_arena_pb2
@@ -61,12 +58,6 @@
 from google.protobuf.internal import type_checkers
 
 
-<<<<<<< HEAD
-@skipIf(
-    api_implementation.Type() == 'cpp' and api_implementation.Version() == 2,
-    'C++ implementation does not expose unknown fields to Python')
-class UnknownFieldsTest(unittest.TestCase):
-=======
 class UnknownFieldsTest(unittest.TestCase):
 
   def setUp(self):
@@ -138,11 +129,10 @@
     self.assertNotEqual(self.empty_message, message)
 
 
-@unittest.skipIf(
+@skipIf(
     api_implementation.Type() == 'cpp' and api_implementation.Version() == 2,
     'C++ implementation does not expose unknown fields to Python')
 class UnknownFieldsAccessorsTest(unittest.TestCase):
->>>>>>> 38a56ee4
 
   def setUp(self):
     self.descriptor = unittest_pb2.TestAllTypes.DESCRIPTOR
@@ -227,11 +217,7 @@
 
 
 
-<<<<<<< HEAD
 @skipIf(
-=======
-@unittest.skipIf(
->>>>>>> 38a56ee4
     api_implementation.Type() == 'cpp' and api_implementation.Version() == 2,
     'C++ implementation does not expose unknown fields to Python')
 class UnknownEnumValuesTest(unittest.TestCase):
