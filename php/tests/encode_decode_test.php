<?php

require_once('test_base.php');
require_once('test_util.php');

use Google\Protobuf\RepeatedField;
use Google\Protobuf\GPBType;
use Foo\TestAny;
use Foo\TestEnum;
use Foo\TestMessage;
use Foo\TestMessage\Sub;
use Foo\TestPackedMessage;
use Foo\TestRandomFieldOrder;
use Foo\TestUnpackedMessage;
use Google\Protobuf\Any;
use Google\Protobuf\DoubleValue;
use Google\Protobuf\FieldMask;
use Google\Protobuf\FloatValue;
use Google\Protobuf\Int32Value;
use Google\Protobuf\UInt32Value;
use Google\Protobuf\Int64Value;
use Google\Protobuf\UInt64Value;
use Google\Protobuf\BoolValue;
use Google\Protobuf\StringValue;
use Google\Protobuf\BytesValue;
use Google\Protobuf\Value;
use Google\Protobuf\ListValue;
use Google\Protobuf\Struct;
use Google\Protobuf\GPBEmpty;

class EncodeDecodeTest extends TestBase
{
    public function testDecodeJsonSimple()
    {
        $m = new TestMessage();
        $m->mergeFromJsonString("{\"optionalInt32\":1}");
        $this->assertEquals(1, $m->getOptionalInt32());
    }

    public function testDecodeTopLevelBoolValue()
    {
        $m = new BoolValue();

        $m->mergeFromJsonString("true");
        $this->assertEquals(true, $m->getValue());

        $m->mergeFromJsonString("false");
        $this->assertEquals(false, $m->getValue());
    }

    public function testEncodeTopLevelBoolValue()
    {
        $m = new BoolValue();
        $m->setValue(true);
        $this->assertSame("true", $m->serializeToJsonString());
    }

    public function testDecodeTopLevelDoubleValue()
    {
        $m = new DoubleValue();
        $m->mergeFromJsonString("1.5");
        $this->assertEquals(1.5, $m->getValue());
    }

    public function testEncodeTopLevelDoubleValue()
    {
        $m = new DoubleValue();
        $m->setValue(1.5);
        $this->assertSame("1.5", $m->serializeToJsonString());
    }

    public function testDecodeTopLevelFloatValue()
    {
        $m = new FloatValue();
        $m->mergeFromJsonString("1.5");
        $this->assertEquals(1.5, $m->getValue());
    }

    public function testEncodeTopLevelFloatValue()
    {
        $m = new FloatValue();
        $m->setValue(1.5);
        $this->assertSame("1.5", $m->serializeToJsonString());
    }

    public function testDecodeTopLevelInt32Value()
    {
        $m = new Int32Value();
        $m->mergeFromJsonString("1");
        $this->assertEquals(1, $m->getValue());
    }

    public function testEncodeTopLevelInt32Value()
    {
        $m = new Int32Value();
        $m->setValue(1);
        $this->assertSame("1", $m->serializeToJsonString());
    }

    public function testDecodeTopLevelUInt32Value()
    {
        $m = new UInt32Value();
        $m->mergeFromJsonString("1");
        $this->assertEquals(1, $m->getValue());
    }

    public function testEncodeTopLevelUInt32Value()
    {
        $m = new UInt32Value();
        $m->setValue(1);
        $this->assertSame("1", $m->serializeToJsonString());
    }

    public function testDecodeTopLevelInt64Value()
    {
        $m = new Int64Value();
        $m->mergeFromJsonString("1");
        $this->assertEquals(1, $m->getValue());
    }

    # public function testEncodeTopLevelInt64Value()
    # {
    #     $m = new Int64Value();
    #     $m->setValue(1);
    #     $this->assertSame("\"1\"", $m->serializeToJsonString());
    # }

    public function testDecodeTopLevelUInt64Value()
    {
        $m = new UInt64Value();
        $m->mergeFromJsonString("1");
        $this->assertEquals(1, $m->getValue());
    }

    # public function testEncodeTopLevelUInt64Value()
    # {
    #     $m = new UInt64Value();
    #     $m->setValue(1);
    #     $this->assertSame("\"1\"", $m->serializeToJsonString());
    # }

    public function testDecodeTopLevelStringValue()
    {
        $m = new StringValue();
        $m->mergeFromJsonString("\"a\"");
        $this->assertSame("a", $m->getValue());
    }

    public function testEncodeTopLevelStringValue()
    {
        $m = new StringValue();
        $m->setValue("a");
        $this->assertSame("\"a\"", $m->serializeToJsonString());
    }

    public function testDecodeTopLevelBytesValue()
    {
        $m = new BytesValue();
        $m->mergeFromJsonString("\"YQ==\"");
        $this->assertSame("a", $m->getValue());
    }

    public function testEncodeTopLevelBytesValue()
    {
        $m = new BytesValue();
        $m->setValue("a");
        $this->assertSame("\"YQ==\"", $m->serializeToJsonString());
    }

    public function testEncode()
    {
        $from = new TestMessage();
        $this->expectEmptyFields($from);
        $this->setFields($from);
        $this->expectFields($from);

        $data = $from->serializeToString();
        $this->assertSame(bin2hex(TestUtil::getGoldenTestMessage()),
                          bin2hex($data));
    }

    public function testDecode()
    {
        $to = new TestMessage();
        $to->mergeFromString(TestUtil::getGoldenTestMessage());
        $this->expectFields($to);
    }

    public function testEncodeDecode()
    {
        $from = new TestMessage();
        $this->expectEmptyFields($from);
        $this->setFields($from);
        $this->expectFields($from);

        $data = $from->serializeToString();

        $to = new TestMessage();
        $to->mergeFromString($data);
        $this->expectFields($to);
    }

    public function testEncodeDecodeEmpty()
    {
        $from = new TestMessage();
        $this->expectEmptyFields($from);

        $data = $from->serializeToString();

        $to = new TestMessage();
        $to->mergeFromString($data);
        $this->expectEmptyFields($to);
    }

    public function testEncodeDecodeOneof()
    {
        $m = new TestMessage();

        $m->setOneofInt32(1);
        $data = $m->serializeToString();
        $n = new TestMessage();
        $n->mergeFromString($data);
        $this->assertSame(1, $n->getOneofInt32());

        $m->setOneofFloat(2.0);
        $data = $m->serializeToString();
        $n = new TestMessage();
        $n->mergeFromString($data);
        $this->assertSame(2.0, $n->getOneofFloat());

        $m->setOneofString('abc');
        $data = $m->serializeToString();
        $n = new TestMessage();
        $n->mergeFromString($data);
        $this->assertSame('abc', $n->getOneofString());

        $sub_m = new Sub();
        $sub_m->setA(1);
        $m->setOneofMessage($sub_m);
        $data = $m->serializeToString();
        $n = new TestMessage();
        $n->mergeFromString($data);
        $this->assertSame(1, $n->getOneofMessage()->getA());

        // Encode default value
        $m->setOneofEnum(TestEnum::ZERO);
        $data = $m->serializeToString();
        $n = new TestMessage();
        $n->mergeFromString($data);
        $this->assertSame("oneof_enum", $n->getMyOneof());
        $this->assertSame(TestEnum::ZERO, $n->getOneofEnum());

        $m->setOneofString("");
        $data = $m->serializeToString();
        $n = new TestMessage();
        $n->mergeFromString($data);
        $this->assertSame("oneof_string", $n->getMyOneof());
        $this->assertSame("", $n->getOneofString());

        $sub_m = new Sub();
        $m->setOneofMessage($sub_m);
        $data = $m->serializeToString();
        $n = new TestMessage();
        $n->mergeFromString($data);
        $this->assertSame("oneof_message", $n->getMyOneof());
        $this->assertFalse(is_null($n->getOneofMessage()));

    }

    public function testJsonEncodeDecodeOneof()
    {
        $m = new TestMessage();

        $m->setOneofEnum(TestEnum::ONE);
        $data = $m->serializeToJsonString();
        $n = new TestMessage();
        $n->mergeFromJsonString($data);
        $this->assertSame("oneof_enum", $n->getMyOneof());
        $this->assertSame(TestEnum::ONE, $n->getOneofEnum());

        $m->setOneofString("a");
        $data = $m->serializeToJsonString();
        $n = new TestMessage();
        $n->mergeFromJsonString($data);
        $this->assertSame("oneof_string", $n->getMyOneof());
        $this->assertSame("a", $n->getOneofString());

        $m->setOneofBytes("bbbb");
        $data = $m->serializeToJsonString();
        $n = new TestMessage();
        $n->mergeFromJsonString($data);
        $this->assertSame("oneof_bytes", $n->getMyOneof());
        $this->assertSame("bbbb", $n->getOneofBytes());

        $sub_m = new Sub();
        $m->setOneofMessage($sub_m);
        $data = $m->serializeToJsonString();
        $n = new TestMessage();
        $n->mergeFromJsonString($data);
        $this->assertSame("oneof_message", $n->getMyOneof());
        $this->assertFalse(is_null($n->getOneofMessage()));
    }

    public function testPackedEncode()
    {
        $from = new TestPackedMessage();
        TestUtil::setTestPackedMessage($from);
        $this->assertSame(TestUtil::getGoldenTestPackedMessage(),
                          $from->serializeToString());
    }

    public function testPackedDecodePacked()
    {
        $to = new TestPackedMessage();
        $to->mergeFromString(TestUtil::getGoldenTestPackedMessage());
        TestUtil::assertTestPackedMessage($to);
        $this->assertTrue(true);
    }

    public function testPackedDecodeUnpacked()
    {
        $to = new TestPackedMessage();
        $to->mergeFromString(TestUtil::getGoldenTestUnpackedMessage());
        TestUtil::assertTestPackedMessage($to);
        $this->assertTrue(true);
    }

    public function testUnpackedEncode()
    {
        $from = new TestUnpackedMessage();
        TestUtil::setTestPackedMessage($from);
        $this->assertSame(TestUtil::getGoldenTestUnpackedMessage(),
                          $from->serializeToString());
    }

    public function testUnpackedDecodePacked()
    {
        $to = new TestUnpackedMessage();
        $to->mergeFromString(TestUtil::getGoldenTestPackedMessage());
        TestUtil::assertTestPackedMessage($to);
        $this->assertTrue(true);
    }

    public function testUnpackedDecodeUnpacked()
    {
        $to = new TestUnpackedMessage();
        $to->mergeFromString(TestUtil::getGoldenTestUnpackedMessage());
        TestUtil::assertTestPackedMessage($to);
        $this->assertTrue(true);
    }

    public function testDecodeInt64()
    {
        // Read 64 testing
        $testVals = array(
            '10'                 => '100a',
            '100'                => '1064',
            '800'                => '10a006',
            '6400'               => '108032',
            '70400'              => '1080a604',
            '774400'             => '1080a22f',
            '9292800'            => '108098b704',
            '74342400'           => '1080c0b923',
            '743424000'          => '108080bfe202',
            '8177664000'         => '108080b5bb1e',
            '65421312000'        => '108080a8dbf301',
            '785055744000'       => '108080e0c7ec16',
            '9420668928000'      => '10808080dd969202',
            '103627358208000'    => '10808080fff9c717',
            '1139900940288000'   => '10808080f5bd978302',
            '13678811283456000'  => '10808080fce699a618',
            '109430490267648000' => '10808080e0b7ceb1c201',
            '984874412408832000' => '10808080e0f5c1bed50d',
        );

        $msg = new TestMessage();
        foreach ($testVals as $original => $encoded) {
            $msg->setOptionalInt64($original);
            $data = $msg->serializeToString();
            $this->assertSame($encoded, bin2hex($data));
            $msg->setOptionalInt64(0);
            $msg->mergeFromString($data);
            $this->assertEquals($original, $msg->getOptionalInt64());
        }
    }

    public function testDecodeToExistingMessage()
    {
        $m1 = new TestMessage();
        $this->setFields($m1);
        $this->expectFields($m1);

        $m2 = new TestMessage();
        $this->setFields2($m2);
        $data = $m2->serializeToString();

        $m1->mergeFromString($data);
        $this->expectFieldsMerged($m1);
    }

    public function testDecodeFieldNonExist()
    {
        $data = hex2bin('c80501');
        $m = new TestMessage();
        $m->mergeFromString($data);
        $this->assertTrue(true);
    }

    public function testEncodeNegativeInt32()
    {
        $m = new TestMessage();
        $m->setOptionalInt32(-1);
        $data = $m->serializeToString();
        $this->assertSame("08ffffffffffffffffff01", bin2hex($data));
    }

    public function testDecodeNegativeInt32()
    {
        $m = new TestMessage();
        $this->assertEquals(0, $m->getOptionalInt32());
        $m->mergeFromString(hex2bin("08ffffffffffffffffff01"));
        $this->assertEquals(-1, $m->getOptionalInt32());

        $m = new TestMessage();
        $this->assertEquals(0, $m->getOptionalInt32());
        $m->mergeFromString(hex2bin("08ffffffff0f"));
        $this->assertEquals(-1, $m->getOptionalInt32());
    }

    public function testRandomFieldOrder()
    {
        $m = new TestRandomFieldOrder();
        $data = $m->serializeToString();
        $this->assertSame("", $data);
    }

    /**
     * @expectedException Exception
     */
    public function testDecodeInvalidInt32()
    {
        $m = new TestMessage();
        $m->mergeFromString(hex2bin('08'));
    }

    /**
     * @expectedException Exception
     */
    public function testDecodeInvalidSubMessage()
    {
        $m = new TestMessage();
        $m->mergeFromString(hex2bin('9A010108'));
    }

    /**
     * @expectedException Exception
     */
    public function testDecodeInvalidInt64()
    {
        $m = new TestMessage();
        $m->mergeFromString(hex2bin('10'));
    }

    /**
     * @expectedException Exception
     */
    public function testDecodeInvalidUInt32()
    {
        $m = new TestMessage();
        $m->mergeFromString(hex2bin('18'));
    }

    /**
     * @expectedException Exception
     */
    public function testDecodeInvalidUInt64()
    {
        $m = new TestMessage();
        $m->mergeFromString(hex2bin('20'));
    }

    /**
     * @expectedException Exception
     */
    public function testDecodeInvalidSInt32()
    {
        $m = new TestMessage();
        $m->mergeFromString(hex2bin('28'));
    }

    /**
     * @expectedException Exception
     */
    public function testDecodeInvalidSInt64()
    {
        $m = new TestMessage();
        $m->mergeFromString(hex2bin('30'));
    }

    /**
     * @expectedException Exception
     */
    public function testDecodeInvalidFixed32()
    {
        $m = new TestMessage();
        $m->mergeFromString(hex2bin('3D'));
    }

    /**
     * @expectedException Exception
     */
    public function testDecodeInvalidFixed64()
    {
        $m = new TestMessage();
        $m->mergeFromString(hex2bin('41'));
    }

    /**
     * @expectedException Exception
     */
    public function testDecodeInvalidSFixed32()
    {
        $m = new TestMessage();
        $m->mergeFromString(hex2bin('4D'));
    }

    /**
     * @expectedException Exception
     */
    public function testDecodeInvalidSFixed64()
    {
        $m = new TestMessage();
        $m->mergeFromString(hex2bin('51'));
    }

    /**
     * @expectedException Exception
     */
    public function testDecodeInvalidFloat()
    {
        $m = new TestMessage();
        $m->mergeFromString(hex2bin('5D'));
    }

    /**
     * @expectedException Exception
     */
    public function testDecodeInvalidDouble()
    {
        $m = new TestMessage();
        $m->mergeFromString(hex2bin('61'));
    }

    /**
     * @expectedException Exception
     */
    public function testDecodeInvalidBool()
    {
        $m = new TestMessage();
        $m->mergeFromString(hex2bin('68'));
    }

    /**
     * @expectedException Exception
     */
    public function testDecodeInvalidStringLengthMiss()
    {
        $m = new TestMessage();
        $m->mergeFromString(hex2bin('72'));
    }

    /**
     * @expectedException Exception
     */
    public function testDecodeInvalidStringDataMiss()
    {
        $m = new TestMessage();
        $m->mergeFromString(hex2bin('7201'));
    }

    /**
     * @expectedException Exception
     */
    public function testDecodeInvalidBytesLengthMiss()
    {
        $m = new TestMessage();
        $m->mergeFromString(hex2bin('7A'));
    }

    /**
     * @expectedException Exception
     */
    public function testDecodeInvalidBytesDataMiss()
    {
        $m = new TestMessage();
        $m->mergeFromString(hex2bin('7A01'));
    }

    /**
     * @expectedException Exception
     */
    public function testDecodeInvalidEnum()
    {
        $m = new TestMessage();
        $m->mergeFromString(hex2bin('8001'));
    }

    /**
     * @expectedException Exception
     */
    public function testDecodeInvalidMessageLengthMiss()
    {
        $m = new TestMessage();
        $m->mergeFromString(hex2bin('8A01'));
    }

    /**
     * @expectedException Exception
     */
    public function testDecodeInvalidMessageDataMiss()
    {
        $m = new TestMessage();
        $m->mergeFromString(hex2bin('8A0101'));
    }

    /**
     * @expectedException Exception
     */
    public function testDecodeInvalidPackedMessageLength()
    {
        $m = new TestPackedMessage();
        $m->mergeFromString(hex2bin('D205'));
    }

    public function testUnknown()
    {
        // Test preserve unknown for varint.
        $m = new TestMessage();
        $from = hex2bin('F80601');  // TODO(teboring): Add a util to encode
                                    // varint for better readability
        $m->mergeFromString($from);
        $to = $m->serializeToString();
        $this->assertSame(bin2hex($from), bin2hex($to));

        // Test preserve unknown for 64-bit.
        $m = new TestMessage();
        $from = hex2bin('F9060000000000000000');
        $m->mergeFromString($from);
        $to = $m->serializeToString();
        $this->assertSame(bin2hex($from), bin2hex($to));

        // Test preserve unknown for length delimited.
        $m = new TestMessage();
        $from = hex2bin('FA0600');
        $m->mergeFromString($from);
        $to = $m->serializeToString();
        $this->assertSame(bin2hex($from), bin2hex($to));

        // Test preserve unknown for 32-bit.
        $m = new TestMessage();
        $from = hex2bin('FD0600000000');
        $m->mergeFromString($from);
        $to = $m->serializeToString();
        $this->assertSame(bin2hex($from), bin2hex($to));

        // Test discard unknown in message.
        $m = new TestMessage();
        $from = hex2bin('F80601');
        $m->mergeFromString($from);
        $m->discardUnknownFields();
        $to = $m->serializeToString();
        $this->assertSame("", bin2hex($to));

        // Test discard unknown for singular message field.
        $m = new TestMessage();
        $from = hex2bin('8A0103F80601');
        $m->mergeFromString($from);
        $m->discardUnknownFields();
        $to = $m->serializeToString();
        $this->assertSame("8a0100", bin2hex($to));

        // Test discard unknown for repeated message field.
        $m = new TestMessage();
        $from = hex2bin('FA0203F80601');
        $m->mergeFromString($from);
        $m->discardUnknownFields();
        $to = $m->serializeToString();
        $this->assertSame("fa0200", bin2hex($to));

        // Test discard unknown for map message value field.
        $m = new TestMessage();
        $from = hex2bin("BA050708011203F80601");
        $m->mergeFromString($from);
        $m->discardUnknownFields();
        $to = $m->serializeToString();
        $this->assertSame("ba050408011200", bin2hex($to));

        // Test discard unknown for singular message field.
        $m = new TestMessage();
        $from = hex2bin('9A0403F80601');
        $m->mergeFromString($from);
        $m->discardUnknownFields();
        $to = $m->serializeToString();
        $this->assertSame("9a0400", bin2hex($to));
    }

    public function testJsonUnknown()
    {
        // Test unknown number
        $m = new TestMessage();
        $m->mergeFromJsonString("{\"unknown\":1,
                                \"optionalInt32\":1}", true);
        $this->assertSame(1, $m->getOptionalInt32());

        // Test unknown bool
        $m = new TestMessage();
        $m->mergeFromJsonString("{\"unknown\":true,
                                \"optionalInt32\":1}", true);
        $this->assertSame(1, $m->getOptionalInt32());

        // Test unknown string
        $m = new TestMessage();
        $m->mergeFromJsonString("{\"unknown\":\"abc\",
                                \"optionalInt32\":1}", true);
        $this->assertSame(1, $m->getOptionalInt32());

        // Test unknown null
        $m = new TestMessage();
        $m->mergeFromJsonString("{\"unknown\":null,
                                \"optionalInt32\":1}", true);
        $this->assertSame(1, $m->getOptionalInt32());

        // Test unknown array
        $m = new TestMessage();
        $m->mergeFromJsonString("{\"unknown\":[],
                                \"optionalInt32\":1}", true);
        $this->assertSame(1, $m->getOptionalInt32());

        // Test unknown number array
        $m = new TestMessage();
        $m->mergeFromJsonString("{\"unknown\":[1],
                                \"optionalInt32\":1}", true);
        $this->assertSame(1, $m->getOptionalInt32());

        // Test unknown bool array
        $m = new TestMessage();
        $m->mergeFromJsonString("{\"unknown\":[true],
                                \"optionalInt32\":1}", true);
        $this->assertSame(1, $m->getOptionalInt32());

        // Test unknown string array
        $m = new TestMessage();
        $m->mergeFromJsonString("{\"unknown\":[\"a\"],
                                \"optionalInt32\":1}", true);
        $this->assertSame(1, $m->getOptionalInt32());

        // Test unknown null array
        $m = new TestMessage();
        $m->mergeFromJsonString("{\"unknown\":[null],
                                \"optionalInt32\":1}", true);
        $this->assertSame(1, $m->getOptionalInt32());

        // Test unknown array array
        $m = new TestMessage();
        $m->mergeFromJsonString("{\"unknown\":[[]],
                                \"optionalInt32\":1}", true);
        $this->assertSame(1, $m->getOptionalInt32());

        // Test unknown object array
        $m = new TestMessage();
        $m->mergeFromJsonString("{\"unknown\":[{}],
                                \"optionalInt32\":1}", true);
        $this->assertSame(1, $m->getOptionalInt32());

        // Test unknown double value array
        $m = new TestMessage();
        $m->mergeFromJsonString("{\"unknown\":[1, 2],
                                \"optionalInt32\":1}", true);
        $this->assertSame(1, $m->getOptionalInt32());

        // Test unknown object
        $m = new TestMessage();
        $m->mergeFromJsonString("{\"unknown\":{},
                                \"optionalInt32\":1}", true);
        $this->assertSame(1, $m->getOptionalInt32());

        // Test unknown number object
        $m = new TestMessage();
        $m->mergeFromJsonString("{\"unknown\":{\"a\":1},
                                \"optionalInt32\":1}", true);
        $this->assertSame(1, $m->getOptionalInt32());

        // Test unknown bool object
        $m = new TestMessage();
        $m->mergeFromJsonString("{\"unknown\":{\"a\":true},
                                \"optionalInt32\":1}", true);
        $this->assertSame(1, $m->getOptionalInt32());

        // Test unknown string object
        $m = new TestMessage();
        $m->mergeFromJsonString("{\"unknown\":{\"a\":\"a\"},
                                \"optionalInt32\":1}", true);
        $this->assertSame(1, $m->getOptionalInt32());

        // Test unknown null object
        $m = new TestMessage();
        $m->mergeFromJsonString("{\"unknown\":{\"a\":null},
                                \"optionalInt32\":1}", true);
        $this->assertSame(1, $m->getOptionalInt32());

        // Test unknown array object
        $m = new TestMessage();
        $m->mergeFromJsonString("{\"unknown\":{\"a\":[]},
                                \"optionalInt32\":1}", true);
        $this->assertSame(1, $m->getOptionalInt32());

        // Test unknown object object
        $m = new TestMessage();
        $m->mergeFromJsonString("{\"unknown\":{\"a\":{}},
                                \"optionalInt32\":1}", true);
        $this->assertSame(1, $m->getOptionalInt32());

        // Test unknown double value object
        $m = new TestMessage();
        $m->mergeFromJsonString("{\"unknown\":{\"a\":1, \"b\":1},
                                \"optionalInt32\":1}", true);
        $this->assertSame(1, $m->getOptionalInt32());
    }

    public function testJsonEncode()
    {
        $from = new TestMessage();
        $this->setFields($from);
        $data = $from->serializeToJsonString();
        $to = new TestMessage();
        $to->mergeFromJsonString($data);
        $this->expectFields($to);
    }

    public function testDecodeDuration()
    {
        $m = new Google\Protobuf\Duration();
        $m->mergeFromJsonString("\"1234.5678s\"");
        $this->assertEquals(1234, $m->getSeconds());
        $this->assertEquals(567800000, $m->getNanos());
    }

    public function testEncodeDuration()
    {
        $m = new Google\Protobuf\Duration();
        $m->setSeconds(1234);
        $m->setNanos(999999999);
        $this->assertEquals("\"1234.999999999s\"", $m->serializeToJsonString());
    }

    public function testDecodeTimestamp()
    {
        $m = new Google\Protobuf\Timestamp();
        $m->mergeFromJsonString("\"2000-01-01T00:00:00.123456789Z\"");
        $this->assertEquals(946684800, $m->getSeconds());
        $this->assertEquals(123456789, $m->getNanos());
    }

    public function testEncodeTimestamp()
    {
        $m = new Google\Protobuf\Timestamp();
        $m->setSeconds(946684800);
        $m->setNanos(123456789);
        $this->assertEquals("\"2000-01-01T00:00:00.123456789Z\"",
                            $m->serializeToJsonString());
    }

    public function testDecodeTopLevelValue()
    {
        $m = new Value();
        $m->mergeFromJsonString("\"a\"");
        $this->assertSame("a", $m->getStringValue());

        $m = new Value();
        $m->mergeFromJsonString("1.5");
        $this->assertSame(1.5, $m->getNumberValue());

        $m = new Value();
        $m->mergeFromJsonString("true");
        $this->assertSame(true, $m->getBoolValue());

        $m = new Value();
        $m->mergeFromJsonString("null");
        $this->assertSame("null_value", $m->getKind());

        $m = new Value();
        $m->mergeFromJsonString("[1]");
        $this->assertSame("list_value", $m->getKind());

        $m = new Value();
        $m->mergeFromJsonString("{\"a\":1}");
        $this->assertSame("struct_value", $m->getKind());
    }

    public function testEncodeTopLevelValue()
    {
        $m = new Value();
        $m->setStringValue("a");
        $this->assertSame("\"a\"", $m->serializeToJsonString());

        $m = new Value();
        $m->setNumberValue(1.5);
        $this->assertSame("1.5", $m->serializeToJsonString());

        $m = new Value();
        $m->setBoolValue(true);
        $this->assertSame("true", $m->serializeToJsonString());

        $m = new Value();
        $m->setNullValue(0);
        $this->assertSame("null", $m->serializeToJsonString());
    }

    public function testDecodeTopLevelListValue()
    {
        $m = new ListValue();
        $m->mergeFromJsonString("[1]");
        $this->assertSame(1.0, $m->getValues()[0]->getNumberValue());
    }

    public function testEncodeTopLevelListValue()
    {
        $m = new ListValue();
        $arr = $m->getValues();
        $sub = new Value();
        $sub->setNumberValue(1.5);
        $arr[] = $sub;
        $this->assertSame("[1.5]", $m->serializeToJsonString());
    }

    public function testEncodeEmptyListValue()
    {
        $m = new Struct();
        $m->setFields(['test' => (new Value())->setListValue(new ListValue())]);
        $this->assertSame('{"test":[]}', $m->serializeToJsonString());
    }

    public function testDecodeTopLevelStruct()
    {
        $m = new Struct();
        $m->mergeFromJsonString("{\"a\":{\"b\":1}}");
        $this->assertSame(1.0, $m->getFields()["a"]
                                 ->getStructValue()
                                 ->getFields()["b"]->getNumberValue());
    }

    public function testEncodeTopLevelStruct()
    {
        $m = new Struct();
        $map = $m->getFields();
        $sub = new Value();
        $sub->setNumberValue(1.5);
        $map["a"] = $sub;
        $this->assertSame("{\"a\":1.5}", $m->serializeToJsonString());
    }

    public function testEncodeEmptyStruct()
    {
        $m = new Struct();
        $m->setFields(['test' => (new Value())->setStructValue(new Struct())]);
        $this->assertSame('{"test":{}}', $m->serializeToJsonString());
    }

    public function testDecodeTopLevelAny()
    {
        // Make sure packed message has been created at least once.
        $packed = new TestMessage();

        $m1 = new Any();
        $m1->mergeFromJsonString(
            "{\"optionalInt32\": 1, " .
            "\"@type\":\"type.googleapis.com/foo.TestMessage\"}");
        $this->assertSame("type.googleapis.com/foo.TestMessage",
                          $m1->getTypeUrl());
        $this->assertSame("0801", bin2hex($m1->getValue()));

        $m2 = new Any();
        $m2->mergeFromJsonString(
            "{\"@type\":\"type.googleapis.com/foo.TestMessage\", " .
            "\"optionalInt32\": 1}");
        $this->assertSame("type.googleapis.com/foo.TestMessage",
                          $m2->getTypeUrl());
        $this->assertSame("0801", bin2hex($m2->getValue()));

        $m3 = new Any();
        $m3->mergeFromJsonString(
            "{\"optionalInt32\": 1, " .
            "\"@type\":\"type.googleapis.com/foo.TestMessage\", " .
            "\"optionalInt64\": 2}");
        $this->assertSame("type.googleapis.com/foo.TestMessage",
                          $m3->getTypeUrl());
        $this->assertSame("08011002", bin2hex($m3->getValue()));
    }

    public function testDecodeAny()
    {
        // Make sure packed message has been created at least once.
        $packed = new TestMessage();

        $m1 = new TestAny();
        $m1->mergeFromJsonString(
            "{\"any\": {\"optionalInt32\": 1, " .
            "\"@type\":\"type.googleapis.com/foo.TestMessage\"}}");
        $this->assertSame("type.googleapis.com/foo.TestMessage",
                          $m1->getAny()->getTypeUrl());
        $this->assertSame("0801", bin2hex($m1->getAny()->getValue()));

        $m2 = new TestAny();
        $m2->mergeFromJsonString(
            "{\"any\":{\"@type\":\"type.googleapis.com/foo.TestMessage\", " .
            "\"optionalInt32\": 1}}");
        $this->assertSame("type.googleapis.com/foo.TestMessage",
                          $m2->getAny()->getTypeUrl());
        $this->assertSame("0801", bin2hex($m2->getAny()->getValue()));

        $m3 = new TestAny();
        $m3->mergeFromJsonString(
            "{\"any\":{\"optionalInt32\": 1, " .
            "\"@type\":\"type.googleapis.com/foo.TestMessage\", " .
            "\"optionalInt64\": 2}}");
        $this->assertSame("type.googleapis.com/foo.TestMessage",
                          $m3->getAny()->getTypeUrl());
        $this->assertSame("08011002", bin2hex($m3->getAny()->getValue()));
    }

    public function testDecodeAnyWithWellKnownPacked()
    {
        // Make sure packed message has been created at least once.
        $packed = new Int32Value();

        $m1 = new TestAny();
        $m1->mergeFromJsonString(
            "{\"any\":" .
            "  {\"@type\":\"type.googleapis.com/google.protobuf.Int32Value\"," .
            "   \"value\":1}}");
        $this->assertSame("type.googleapis.com/google.protobuf.Int32Value",
                          $m1->getAny()->getTypeUrl());
        $this->assertSame("0801", bin2hex($m1->getAny()->getValue()));
    }

    /**
     * @expectedException Exception
     */
    public function testDecodeAnyWithUnknownPacked()
    {
        $m = new TestAny();
        $m->mergeFromJsonString(
            "{\"any\":" .
            "  {\"@type\":\"type.googleapis.com/unknown\"," .
            "   \"value\":1}}");
    }

    public function testEncodeTopLevelAny()
    {
        // Test a normal message.
        $packed = new TestMessage();
        $packed->setOptionalInt32(123);
        $packed->setOptionalString("abc");

        $m = new Any();
        $m->pack($packed);
        $expected1 =
            "{\"@type\":\"type.googleapis.com/foo.TestMessage\"," .
            "\"optional_int32\":123,\"optional_string\":\"abc\"}";
        $expected2 =
            "{\"@type\":\"type.googleapis.com/foo.TestMessage\"," .
            "\"optionalInt32\":123,\"optionalString\":\"abc\"}";
        $result = $m->serializeToJsonString();
        $this->assertTrue($expected1 === $result || $expected2 === $result);

        // Test a well known message.
        $packed = new Int32Value();
        $packed->setValue(123);

        $m = new Any();
        $m->pack($packed);
        $this->assertSame(
            "{\"@type\":\"type.googleapis.com/google.protobuf.Int32Value\"," .
            "\"value\":123}",
            $m->serializeToJsonString());

        // Test an Any message.
        $outer = new Any();
        $outer->pack($m);
        $this->assertSame(
            "{\"@type\":\"type.googleapis.com/google.protobuf.Any\"," .
            "\"value\":{\"@type\":\"type.googleapis.com/google.protobuf.Int32Value\"," .
            "\"value\":123}}",
            $outer->serializeToJsonString());

        // Test a Timestamp message.
        $packed = new Google\Protobuf\Timestamp();
        $packed->setSeconds(946684800);
        $packed->setNanos(123456789);
        $m = new Any();
        $m->pack($packed);
        $this->assertSame(
            "{\"@type\":\"type.googleapis.com/google.protobuf.Timestamp\"," .
            "\"value\":\"2000-01-01T00:00:00.123456789Z\"}",
            $m->serializeToJsonString());
    }

    public function testDecodeTopLevelFieldMask()
    {
        $m = new TestMessage();
        $m->setMapStringString(['a'=>'abcdefg']);
        $data1 = $m->serializeToJsonString();
        $n = new TestMessage();
        $n->mergeFromJsonString($data1);
        $data2 = $n->serializeToJsonString();
        $this->assertSame($data1, $data2);

        $m = new FieldMask();
        $m->mergeFromJsonString("\"foo.barBaz,qux\"");
        $this->assertSame("foo.bar_baz", $m->getPaths()[0]);
        $this->assertSame("qux", $m->getPaths()[1]);
    }

    public function testEncodeTopLevelFieldMask()
    {
        $m = new FieldMask();
        $m->setPaths(["foo.bar_baz", "qux"]);
        $this->assertSame("\"foo.barBaz,qux\"", $m->serializeToJsonString());
    }

    public function testDecodeEmptyFieldMask()
    {
        $m = new FieldMask();
        $m->mergeFromJsonString("\"\"");
        $this->assertEquals("", $m->serializeToString());
    }

    public function testJsonDecodeMapWithDefaultValueKey()
    {
        $m = new TestMessage();
        $m->getMapInt32Int32()[0] = 0;
        $this->assertSame("{\"mapInt32Int32\":{\"0\":0}}",
                          $m->serializeToJsonString());

        $m = new TestMessage();
        $m->getMapStringString()[""] = "";
        $this->assertSame("{\"mapStringString\":{\"\":\"\"}}",
                          $m->serializeToJsonString());
    }

<<<<<<< HEAD
=======
    public function testJsonDecodeNumericStringMapKey()
    {
        $m = new TestMessage();
        $m->getMapStringString()["1"] = "1";
        $data = $m->serializeToJsonString();
        $this->assertSame("{\"mapStringString\":{\"1\":\"1\"}}", $data);
        $n = new TestMessage();
        $n->mergeFromJsonString($data);
    }

>>>>>>> 582743bf
}<|MERGE_RESOLUTION|>--- conflicted
+++ resolved
@@ -1148,8 +1148,6 @@
                           $m->serializeToJsonString());
     }
 
-<<<<<<< HEAD
-=======
     public function testJsonDecodeNumericStringMapKey()
     {
         $m = new TestMessage();
@@ -1160,5 +1158,4 @@
         $n->mergeFromJsonString($data);
     }
 
->>>>>>> 582743bf
 }