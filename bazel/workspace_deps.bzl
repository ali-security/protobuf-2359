--- conflicted
+++ resolved
@@ -10,14 +10,9 @@
         name = "upb_bazel_version",
     )
 
-<<<<<<< HEAD
     maybe(
         git_repository,
-        name = "absl",
-=======
-    git_repository(
         name = "com_google_absl",
->>>>>>> abdf1493
         commit = "070f6e47b33a2909d039e620c873204f78809492",
         remote = "https://github.com/abseil/abseil-cpp.git",
         shallow_since = "1541627663 -0500",
