--- conflicted
+++ resolved
@@ -707,10 +707,7 @@
     memset(msg, 0, l->data.size);
   }
 
-<<<<<<< HEAD
-=======
   /* Initialize internal members. */
->>>>>>> 3e8acc3f
   upb_msg_getinternal(msg)->alloc = a;
 
   if (l->data.extendable) {
