--- conflicted
+++ resolved
@@ -91,8 +91,15 @@
                                         (1 << UPB_DTYPE_FIXED64) |
                                         (1 << UPB_DTYPE_SFIXED64);
 
+/* Three fake field types for MessageSet. */
+#define TYPE_MSGSET_ITEM 19
+#define TYPE_MSGSET_TYPE_ID 20
+#define TYPE_COUNT 20
+
 /* Op: an action to be performed for a wire-type/field-type combination. */
 #define OP_UNKNOWN -1             /* Unknown field. */
+#define OP_MSGSET_ITEM -2
+#define OP_MSGSET_TYPEID -3
 #define OP_SCALAR_LG2(n) (n)      /* n in [0, 2, 3] => op in [0, 2, 3] */
 #define OP_STRING 4
 #define OP_BYTES 5
@@ -101,7 +108,7 @@
 #define OP_FIXPCK_LG2(n) (n + 5)  /* n in [2, 3] => op in [7, 8] */
 #define OP_VARPCK_LG2(n) (n + 9)  /* n in [0, 2, 3] => op in [9, 11, 12] */
 
-static const int8_t varint_ops[19] = {
+static const int8_t varint_ops[] = {
     OP_UNKNOWN,       /* field not found */
     OP_UNKNOWN,       /* DOUBLE */
     OP_UNKNOWN,       /* FLOAT */
@@ -121,9 +128,11 @@
     OP_UNKNOWN,       /* SFIXED64 */
     OP_SCALAR_LG2(2), /* SINT32 */
     OP_SCALAR_LG2(3), /* SINT64 */
+    OP_UNKNOWN,       /* MSGSET_ITEM */
+    OP_MSGSET_TYPEID, /* MSGSET TYPEID */
 };
 
-static const int8_t delim_ops[37] = {
+static const int8_t delim_ops[] = {
     /* For non-repeated field type. */
     OP_UNKNOWN,       /* field not found */
     OP_UNKNOWN,       /* DOUBLE */
@@ -144,6 +153,8 @@
     OP_UNKNOWN,       /* SFIXED64 */
     OP_UNKNOWN,       /* SINT32 */
     OP_UNKNOWN,       /* SINT64 */
+    OP_UNKNOWN,       /* MSGSET_ITEM */
+    OP_UNKNOWN,       /* MSGSET TYPEID */
     /* For repeated field type. */
     OP_FIXPCK_LG2(3), /* REPEATED DOUBLE */
     OP_FIXPCK_LG2(2), /* REPEATED FLOAT */
@@ -163,6 +174,7 @@
     OP_FIXPCK_LG2(3), /* REPEATED SFIXED64 */
     OP_VARPCK_LG2(2), /* REPEATED SINT32 */
     OP_VARPCK_LG2(3), /* REPEATED SINT64 */
+    /* Omitting MSGSET_*, because we never emit a repeated msgset type */
 };
 
 typedef union {
@@ -567,9 +579,8 @@
   return false;
 }
 
-static const char *decode_msgset_item(upb_decstate *d, const char *ptr,
-                                      upb_msg *msg,
-                                      const upb_msglayout *layout) {
+static const char *decode_msgset(upb_decstate *d, const char *ptr, upb_msg *msg,
+                                 const upb_msglayout *layout) {
   // We create a temporary upb_msglayout here and abuse its fields as temporary
   // storage, to avoid creating lots of MessageSet-specific parsing code-paths:
   //   1. We store 'layout' in item_layout.subs.  We will need this later as
@@ -617,9 +628,41 @@
     }
   }
 
-  if (l->ext == _UPB_MSGEXT_EXTENDABLE && d->extreg) {
-    const upb_msglayout_ext *ext = _upb_extreg_get(d->extreg, l, field_number);
-    if (ext) return &ext->field;
+  if (d->extreg) {
+    switch (l->ext) {
+      case _UPB_MSGEXT_EXTENDABLE: {
+        const upb_msglayout_ext *ext =
+            _upb_extreg_get(d->extreg, l, field_number);
+        if (ext) return &ext->field;
+        break;
+      }
+      case _UPB_MSGEXT_MSET:
+        if (field_number == _UPB_MSET_ITEM) {
+          static upb_msglayout_field item = {0, 0, 0, 0, TYPE_MSGSET_ITEM, 0};
+          return &item;
+        }
+        break;
+      case _UPB_MSGEXT_MSET_ITEM:
+        switch (field_number) {
+          case _UPB_MSET_TYPEID: {
+            static upb_msglayout_field type_id = {
+                0, 0, 0, 0, TYPE_MSGSET_TYPE_ID, 0};
+            return &type_id;
+          }
+          case _UPB_MSET_MESSAGE:
+            if (l->fields) {
+              // We saw type_id previously and succeeded in looking up msg.
+              return l->fields;
+            } else {
+              // TODO: out of order MessageSet.
+              // This is a very rare case: all serializers will emit in-order
+              // MessageSets.  To hit this case there has to be some kind of
+              // re-ordering proxy.  We should eventually handle this case, but
+              // not today.
+            }
+            break;
+        }
+    }
   }
 
   return &none; /* Unknown field. */
@@ -659,7 +702,7 @@
     case UPB_WIRE_TYPE_DELIMITED: {
       int ndx = field->descriptortype;
       uint64_t size;
-      if (_upb_getmode(field) == _UPB_MODE_ARRAY) ndx += 18;
+      if (_upb_getmode(field) == _UPB_MODE_ARRAY) ndx += TYPE_COUNT;
       ptr = decode_varint64(d, ptr, &size);
       if (size >= INT32_MAX || ptr - d->end + (int32_t)size > d->limit) {
         break; /* Length overflow. */
@@ -670,16 +713,13 @@
     }
     case UPB_WIRE_TYPE_START_GROUP:
       val->uint32_val = field->number;
-        if (field->descriptortype == UPB_DTYPE_GROUP) {
-          op = OP_SUBMSG;
-        } else {
-          if (layout->ext == _UPB_MSGEXT_MSET &&
-              field_number == _UPB_MSET_ITEM && d->extreg) {
-            ptr = decode_mset_item(d, ptr, msg, layout);
-            goto success;
-          }
-          op = OP_UNKNOWN;
-        }
+      if (field->descriptortype == UPB_DTYPE_GROUP) {
+        *op = OP_SUBMSG;
+      } else if (field->descriptortype == TYPE_MSGSET_ITEM) {
+        *op = OP_MSGSET_ITEM;
+      } else {
+        *op = OP_UNKNOWN;
+      }
       return ptr;
     default:
       break;
@@ -719,41 +759,8 @@
 static const char *decode_unknown(upb_decstate *d, const char *ptr,
                                   upb_msg *msg, int field_number, int wire_type,
                                   wireval val, const char **field_start) {
-<<<<<<< HEAD
-  if (field_number == 0) decode_err(d);
-
-  if (layout && UPB_UNLIKELY(layout->ext == _UPB_MSGEXT_MSET_ITEM)) {
-    /* MessageSet handling. */
-    switch (field_number) {
-      case _UPB_MSET_TYPEID: {
-        if (wire_type != UPB_WIRE_TYPE_VARINT) break;
-        const upb_msglayout_ext *ext = _upb_extreg_get(
-            d->extreg, layout->subs[0].submsg, val.uint64_val);
-        if (!ext) break;
-        ((upb_msglayout*)layout)->fields = &ext->field;
-        goto success;
-      }
-      case _UPB_MSET_MESSAGE:
-        if (wire_type != UPB_WIRE_TYPE_DELIMITED) break;
-        if (layout->fields) {
-          // We saw type_id previously and succeeded in looking up msg.
-          field = layout->fields;
-          op = OP_SUBMSG;
-          goto have_field;
-        } else {
-          // TODO: out of order MessageSet.
-          // This is a very rare case: all serializers will emit in-order
-          // MessageSets.  To hit this case there has to be some kind of
-          // re-ordering proxy.  We should eventually handle this case, but
-          // not today.
-        }
-        break;
-    }
-  }
-
-=======
   if (field_number == 0) return decode_err(d);
->>>>>>> be1d96b0
+
   if (wire_type == UPB_WIRE_TYPE_DELIMITED) ptr += val.size;
   if (msg) {
     if (wire_type == UPB_WIRE_TYPE_START_GROUP) {
@@ -803,11 +810,23 @@
     if (op >= 0) {
       ptr = decode_known(d, ptr, msg, layout, field, op, &val);
     } else {
-      ptr = decode_unknown(d, ptr, msg, field_number, wire_type, val,
-                           &field_start);
-    }
-
-   success:
+      switch (op) {
+        case OP_UNKNOWN:
+          ptr = decode_unknown(d, ptr, msg, field_number, wire_type, val,
+                               &field_start);
+          break;
+        case OP_MSGSET_ITEM:
+          ptr = decode_msgset(d, ptr, msg, layout);
+          break;
+        case OP_MSGSET_TYPEID: {
+          const upb_msglayout_ext *ext = _upb_extreg_get(
+              d->extreg, layout->subs[0].submsg, val.uint64_val);
+          if (ext) ((upb_msglayout *)layout)->fields = &ext->field;
+          break;
+        }
+      }
+    }
+
     if (decode_isdone(d, &ptr)) return ptr;
     if (decode_tryfastdispatch(d, &ptr, msg, layout)) return ptr;
   }
@@ -873,8 +892,11 @@
   return ok;
 }
 
+#undef OP_UNKNOWN
+#undef OP_SKIP
 #undef OP_SCALAR_LG2
 #undef OP_FIXPCK_LG2
 #undef OP_VARPCK_LG2
 #undef OP_STRING
+#undef OP_BYTES
 #undef OP_SUBMSG